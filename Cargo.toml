--- conflicted
+++ resolved
@@ -1,11 +1,6 @@
 [package]
-<<<<<<< HEAD
 name = "aichat-ng"
-version = "0.19.0"
-=======
-name = "aichat"
 version = "0.22.0"
->>>>>>> 7f37317a
 edition = "2021"
 authors = ["blob42 <contact@blob42.xyz>"]
 description = "All-in-one AI CLI Tool"
