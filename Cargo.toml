--- conflicted
+++ resolved
@@ -1,23 +1,12 @@
 [package]
-<<<<<<< HEAD
 name = "aichat-ng"
-version = "0.22.0"
+version = "0.28.0"
 edition = "2021"
 authors = ["blob42 <contact@blob42.xyz>"]
 description = "All-in-one AI CLI Tool"
 license = "AGPL-3.0-or-later"
 homepage = "https://github.com/blob42/aichat-ng"
 repository = "https://github.com/blob42/aichat-ng"
-=======
-name = "aichat"
-version = "0.28.0"
-edition = "2021"
-authors = ["sigoden <sigoden@gmail.com>"]
-description = "All-in-one LLM CLI Tool"
-license = "MIT OR Apache-2.0"
-homepage = "https://github.com/sigoden/aichat"
-repository = "https://github.com/sigoden/aichat"
->>>>>>> 67af6159
 categories = ["command-line-utilities"]
 keywords = ["chatgpt", "llm", "cli", "ai", "repl"]
 
