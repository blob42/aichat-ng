<<<<<<< HEAD
# AIChatNG: All-in-one LLM CLI Tool
=======
# AIChat: All-in-one LLM CLI Tool
>>>>>>> 67af6159


AIChat is an all-in-one LLM CLI tool featuring Shell Assistant, CMD & REPL Mode, RAG, AI Tools & Agents, and More. 

This is a fork of [aichat](https://github.com/sigoden/aichat) with the following improvements:

- Edit last the response from LLMs using `edit last` command. Similar to oobabooga and open-webui. 

## Install

### Package Managers

- **Rust Developers:** clone this repo and  run `cargo install --path .`

## Features

### Multi-Providers

Integrate seamlessly with over 20 leading LLM providers through a unified interface. Supported providers include OpenAI, Claude, Gemini (Google AI Studio), Ollama, Groq, Azure-OpenAI, VertexAI, Bedrock, Github Models, Mistral, Deepseek, AI21, XAI Grok, Cohere, Perplexity, Cloudflare, OpenRouter, Ernie, Qianwen, Moonshot, ZhipuAI, Lingyiwanwu, MiniMax, Deepinfra, VoyageAI, any OpenAI-Compatible API provider.

### CMD Mode

Explore powerful command-line functionalities with AIChat's CMD mode.

![aichat-cmd](https://github.com/user-attachments/assets/6c58c549-1564-43cf-b772-e1c9fe91d19c)

### REPL Mode

Experience an interactive Chat-REPL with features like tab autocompletion, multi-line input support, history search, configurable keybindings, and custom REPL prompts.

![aichat-repl](https://github.com/user-attachments/assets/218fab08-cdae-4c3b-bcf8-39b6651f1362)

### Shell Assistant

Elevate your command-line efficiency. Describe your tasks in natural language, and let AIChat transform them into precise shell commands. AIChat intelligently adjusts to your OS and shell environment.

![aichat-execute](https://github.com/user-attachments/assets/0c77e901-0da2-4151-aefc-a2af96bbb004)

### Multi-Form Input

Accept diverse input forms such as stdin, local files and directories, and remote URLs, allowing flexibility in data handling.

| Input             | CMD                                  | REPL                             |
| ----------------- | ------------------------------------ | -------------------------------- |
| CMD               | `aichat hello`                       |                                  |
| STDIN             | `cat data.txt \| aichat`             |                                  |
| Last Reply        |                                      | `.file %%`                       |
| Local files       | `aichat -f image.png -f data.txt`    | `.file image.png data.txt`       |
| Local directories | `aichat -f dir/`                     | `.file dir/`                     |
| Remote URLs       | `aichat -f https://example.com`      | `.file https://example.com`      |
| External commands | ```aichat -f '`git diff`'```         | ```.file `git diff` ```          |
| Combine Inputs    | `aichat -f dir/ -f data.txt explain` | `.file dir/ data.txt -- explain` |

### Role

Customize roles to tailor LLM behavior, enhancing interaction efficiency and boosting productivity.

![aichat-role](https://github.com/user-attachments/assets/023df6d2-409c-40bd-ac93-4174fd72f030)

> The role consists of a prompt and model configuration.

### Session

Maintain context-aware conversations through sessions, ensuring continuity in interactions.

![aichat-session](https://github.com/user-attachments/assets/56583566-0f43-435f-95b3-730ae55df031)

> The left side uses a session, while the right side does not use a session.

### Macro

Streamline repetitive tasks by combining a series of REPL commands into a custom macro.

![aichat-macro](https://github.com/user-attachments/assets/23c2a08f-5bd7-4bf3-817c-c484aa74a651)

### Edit LLM Answers

You can edit the last LLM response using the command `.edit last` .

This will open your $EDITOR/$VISUAL ( or the editor you have setup in the config ) pre filled with the last LLM reply. If you edit and save the reply it will regenerate the answer using your modification as prefix to the LLM reply.

You can use this feature to steer the LLM replies. This is similar to the feature `edit` feature in **text-generation-webui** or **open-webui**. 

### RAG

Integrate external documents into your LLM conversations for more accurate and contextually relevant responses.

![aichat-rag](https://github.com/user-attachments/assets/359f0cb8-ee37-432f-a89f-96a2ebab01f6)

### Function Calling

Function calling supercharges LLMs by connecting them to external tools and data sources. This unlocks a world of possibilities, enabling LLMs to go beyond their core capabilities and tackle a wider range of tasks.

We have created a new repository [https://github.com/sigoden/llm-functions](https://github.com/sigoden/llm-functions) to help you make the most of this feature.

#### AI Tools

Integrate external tools to automate tasks, retrieve information, and perform actions directly within your workflow.

![aichat-tool](https://github.com/user-attachments/assets/7459a111-7258-4ef0-a2dd-624d0f1b4f92)

#### AI Agents (CLI version of OpenAI GPTs)

AI Agent = Instructions (Prompt) + Tools (Function Callings) + Documents (RAG).

![aichat-agent](https://github.com/user-attachments/assets/0b7e687d-e642-4e8a-b1c1-d2d9b2da2b6b)

### Local Server Capabilities

AIChat includes a lightweight built-in HTTP server for easy deployment.

```
$ aichat --serve
Chat Completions API: http://127.0.0.1:8000/v1/chat/completions
Embeddings API:       http://127.0.0.1:8000/v1/embeddings
Rerank API:           http://127.0.0.1:8000/v1/rerank
LLM Playground:       http://127.0.0.1:8000/playground
LLM Arena:            http://127.0.0.1:8000/arena?num=2
```

#### Proxy LLM APIs

The LLM Arena is a web-based platform where you can compare different LLMs side-by-side. 

Test with curl:

```sh
curl -X POST -H "Content-Type: application/json" -d '{
  "model":"claude:claude-3-5-sonnet-20240620",
  "messages":[{"role":"user","content":"hello"}], 
  "stream":true
}' http://127.0.0.1:8000/v1/chat/completions
```

#### LLM Playground

A web application to interact with supported LLMs directly from your browser.

![aichat-llm-playground](https://github.com/user-attachments/assets/aab1e124-1274-4452-b703-ef15cda55439)

#### LLM Arena

A web platform to compare different LLMs side-by-side.

![aichat-llm-arena](https://github.com/user-attachments/assets/edabba53-a1ef-4817-9153-38542ffbfec6)

## Custom Themes

AIChat supports custom dark and light themes, which highlight response text and code blocks.

![aichat-themes](https://github.com/sigoden/aichat/assets/4012553/29fa8b79-031e-405d-9caa-70d24fa0acf8)

## Documentation

- [Chat-REPL Guide](https://github.com/sigoden/aichat/wiki/Chat-REPL-Guide)
- [Command-Line Guide](https://github.com/sigoden/aichat/wiki/Command-Line-Guide)
- [Role Guide](https://github.com/sigoden/aichat/wiki/Role-Guide)
- [Macro Guide](https://github.com/sigoden/aichat/wiki/Macro-Guide)
- [RAG Guide](https://github.com/sigoden/aichat/wiki/RAG-Guide)
- [Environment Variables](https://github.com/sigoden/aichat/wiki/Environment-Variables)
- [Configuration Guide](https://github.com/sigoden/aichat/wiki/Configuration-Guide)
- [Custom Theme](https://github.com/sigoden/aichat/wiki/Custom-Theme)
- [Custom REPL Prompt](https://github.com/sigoden/aichat/wiki/Custom-REPL-Prompt)
- [FAQ](https://github.com/sigoden/aichat/wiki/FAQ)

## License

<<<<<<< HEAD
This derivative work is licensed under AGPLv3.
=======
Copyright (c) 2023-2025 aichat-developers.
>>>>>>> 67af6159

Copyright blob42.
Credit to [aichat](https://github.com/sigoden/aichat) developers.

See the LICENSE file for more details.<|MERGE_RESOLUTION|>--- conflicted
+++ resolved
@@ -1,8 +1,4 @@
-<<<<<<< HEAD
-# AIChatNG: All-in-one LLM CLI Tool
-=======
-# AIChat: All-in-one LLM CLI Tool
->>>>>>> 67af6159
+# AIChatNG: All-in-one LLM CLI Tool (with response editing)
 
 
 AIChat is an all-in-one LLM CLI tool featuring Shell Assistant, CMD & REPL Mode, RAG, AI Tools & Agents, and More. 
@@ -170,11 +166,7 @@
 
 ## License
 
-<<<<<<< HEAD
 This derivative work is licensed under AGPLv3.
-=======
-Copyright (c) 2023-2025 aichat-developers.
->>>>>>> 67af6159
 
 Copyright blob42.
 Credit to [aichat](https://github.com/sigoden/aichat) developers.
