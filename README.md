--- conflicted
+++ resolved
@@ -7,15 +7,7 @@
 
 - Edit last the response from LLMs using `edit last` command. Similar to oobabooga and open-webui. 
 
-<<<<<<< HEAD
 ## Install
-=======
-- **Rust Developers:** `cargo install aichat`
-- **Homebrew/Linuxbrew Users:** `brew install aichat`
-- **Pacman Users**: `pacman -S aichat`
-- **Windows Scoop Users:** `scoop install aichat`
-- **Android Termux Users:** `pkg install aichat`
->>>>>>> 7f37317a
 
 ### Package Managers
 
@@ -117,7 +109,6 @@
 
 ![aichat-session](https://github.com/sigoden/aichat/assets/4012553/1444c5c9-ea67-4ad2-80df-a76954e8cce0)
 
-<<<<<<< HEAD
 ### Edit LLM Answers
 
 You can edit the last LLM response using the command `.edit last` .
@@ -126,10 +117,7 @@
 
 You can use this feature to steer the LLM replies. This is similar to the feature `edit` feature in **text-generation-webui** or **open-webui**. 
 
-### Retrieval-Augmented Generation (RAG)
-=======
 ### RAG
->>>>>>> 7f37317a
 
 Integrate external documents into your AI conversations for more accurate and contextually relevant responses.
 
