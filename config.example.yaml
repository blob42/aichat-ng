--- conflicted
+++ resolved
@@ -68,12 +68,8 @@
 # ---- apperence ----
 highlight: true                  # Controls syntax highlighting
 light_theme: false               # Activates a light color theme when true. env: AICHAT_LIGHT_THEME
-<<<<<<< HEAD
 repl_spinner: true               # set to false to disable the spinner animation
-# Custom REPL prompt, see https://github.com/sigoden/aichat/wiki/Custom-REPL-Prompt for more details
-=======
 # Custom REPL left/right prompts, see https://github.com/sigoden/aichat/wiki/Custom-REPL-Prompt for more details
->>>>>>> 7f37317a
 left_prompt:
   '{color.green}{?session {?agent {agent}>}{session}{?role /}}{!session {?agent {agent}>}}{role}{?rag @{rag}}{color.cyan}{?session )}{!session >}{color.reset} '
 right_prompt:
