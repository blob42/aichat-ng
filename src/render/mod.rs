--- conflicted
+++ resolved
@@ -19,11 +19,7 @@
         let render_options = config.read().render_options()?;
         let spin = config.read().repl_spinner;
         let mut render = MarkdownRender::init(render_options)?;
-<<<<<<< HEAD
-        markdown_stream(rx, &mut render, &abort, spin).await
-=======
-        markdown_stream(rx, &mut render, &abort_signal).await
->>>>>>> 67af6159
+        markdown_stream(rx, &mut render, &abort_signal, spin).await
     } else {
         raw_stream(rx, &abort_signal).await
     };
