use super::input::*;
use super::*;

use crate::client::{Message, MessageContent, MessageRole};
use crate::render::MarkdownRender;

use anyhow::{bail, Context, Result};
use fancy_regex::Regex;
use inquire::{validator::Validation, Confirm, Text};
use serde::{Deserialize, Serialize};
use serde_json::json;
use std::collections::HashMap;
use std::fs::{read_to_string, write};
use std::path::Path;
use std::sync::LazyLock;

static RE_AUTONAME_PREFIX: LazyLock<Regex> = LazyLock::new(|| Regex::new(r"\d{8}T\d{6}-").unwrap());

#[derive(Debug, Clone, Default, Deserialize, Serialize)]
pub struct Session {
    #[serde(rename(serialize = "model", deserialize = "model"))]
    model_id: String,
    #[serde(skip_serializing_if = "Option::is_none")]
    temperature: Option<f64>,
    #[serde(skip_serializing_if = "Option::is_none")]
    top_p: Option<f64>,
    #[serde(skip_serializing_if = "Option::is_none")]
    use_tools: Option<String>,
    #[serde(skip_serializing_if = "Option::is_none")]
    save_session: Option<bool>,
    #[serde(skip_serializing_if = "Option::is_none")]
    compress_threshold: Option<usize>,

    #[serde(skip_serializing_if = "Option::is_none")]
    role_name: Option<String>,
    #[serde(default, skip_serializing_if = "IndexMap::is_empty")]
    agent_variables: AgentVariables,
    #[serde(default, skip_serializing_if = "String::is_empty")]
    agent_instructions: String,

    #[serde(default, skip_serializing_if = "Vec::is_empty")]
    compressed_messages: Vec<Message>,
    messages: Vec<Message>,
    #[serde(default, skip_serializing_if = "HashMap::is_empty")]
    data_urls: HashMap<String, String>,

    #[serde(skip)]
    model: Model,
    #[serde(skip)]
    role_prompt: String,
    #[serde(skip)]
    name: String,
    #[serde(skip)]
    path: Option<String>,
    #[serde(skip)]
    dirty: bool,
    #[serde(skip)]
    save_session_this_time: bool,
    #[serde(skip)]
    compressing: bool,
    #[serde(skip)]
    autoname: Option<AutoName>,
    #[serde(skip)]
    tokens: usize,
}

impl Session {
    pub fn new(config: &Config, name: &str) -> Self {
        let role = config.extract_role();
        let mut session = Self {
            name: name.to_string(),
            save_session: config.save_session,
            ..Default::default()
        };
        session.set_role(role);
        session.dirty = false;
        session
    }

    pub fn load(config: &Config, name: &str, path: &Path) -> Result<Self> {
        let content = read_to_string(path)
            .with_context(|| format!("Failed to load session {} at {}", name, path.display()))?;
        let mut session: Self =
            serde_yaml::from_str(&content).with_context(|| format!("Invalid session {name}"))?;

        session.model = Model::retrieve_model(config, &session.model_id, ModelType::Chat)?;

        if let Some(autoname) = name.strip_prefix("_/") {
            session.name = TEMP_SESSION_NAME.to_string();
            session.path = None;
            if let Ok(true) = RE_AUTONAME_PREFIX.is_match(autoname) {
                session.autoname = Some(AutoName::new(autoname[16..].to_string()));
            }
        } else {
            session.name = name.to_string();
            session.path = Some(path.display().to_string());
        }

        if let Some(role_name) = &session.role_name {
            if let Ok(role) = config.retrieve_role(role_name) {
                session.role_prompt = role.prompt().to_string();
            }
        }

        session.update_tokens();

        Ok(session)
    }

    pub fn is_empty(&self) -> bool {
        self.messages.is_empty() && self.compressed_messages.is_empty()
    }

    pub fn name(&self) -> &str {
        &self.name
    }

    pub fn role_name(&self) -> Option<&str> {
        self.role_name.as_deref()
    }

    pub fn dirty(&self) -> bool {
        self.dirty
    }

    pub fn save_session(&self) -> Option<bool> {
        self.save_session
    }

    pub fn tokens(&self) -> usize {
        self.tokens
    }

    pub fn update_tokens(&mut self) {
        self.tokens = self.model().total_tokens(&self.messages);
    }

    pub fn has_user_messages(&self) -> bool {
        self.messages.iter().any(|v| v.role.is_user())
    }

    pub fn user_messages_len(&self) -> usize {
        self.messages.iter().filter(|v| v.role.is_user()).count()
    }

    pub fn export(&self) -> Result<String> {
        let mut data = json!({
            "path": self.path,
            "model": self.model().id(),
        });
        if let Some(temperature) = self.temperature() {
            data["temperature"] = temperature.into();
        }
        if let Some(top_p) = self.top_p() {
            data["top_p"] = top_p.into();
        }
        if let Some(use_tools) = self.use_tools() {
            data["use_tools"] = use_tools.into();
        }
        if let Some(save_session) = self.save_session() {
            data["save_session"] = save_session.into();
        }
        let (tokens, percent) = self.tokens_usage();
        data["total_tokens"] = tokens.into();
        if let Some(max_input_tokens) = self.model().max_input_tokens() {
            data["max_input_tokens"] = max_input_tokens.into();
        }
        if percent != 0.0 {
            data["total/max"] = format!("{percent}%").into();
        }
        data["messages"] = json!(self.messages);

        let output = serde_yaml::to_string(&data)
            .with_context(|| format!("Unable to show info about session '{}'", &self.name))?;
        Ok(output)
    }

    pub fn render(
        &self,
        render: &mut MarkdownRender,
        agent_info: &Option<(String, Vec<String>)>,
    ) -> Result<String> {
        let mut items = vec![];

        if let Some(path) = &self.path {
            items.push(("path", path.to_string()));
        }

        if let Some(autoname) = self.autoname() {
            items.push(("autoname", autoname.to_string()));
        }

        items.push(("model", self.model().id()));

        if let Some(temperature) = self.temperature() {
            items.push(("temperature", temperature.to_string()));
        }
        if let Some(top_p) = self.top_p() {
            items.push(("top_p", top_p.to_string()));
        }

        if let Some(use_tools) = self.use_tools() {
            items.push(("use_tools", use_tools));
        }

        if let Some(save_session) = self.save_session() {
            items.push(("save_session", save_session.to_string()));
        }

        if let Some(compress_threshold) = self.compress_threshold {
            items.push(("compress_threshold", compress_threshold.to_string()));
        }

        if let Some(max_input_tokens) = self.model().max_input_tokens() {
            items.push(("max_input_tokens", max_input_tokens.to_string()));
        }

        let mut lines: Vec<String> = items
            .iter()
            .map(|(name, value)| format!("{name:<20}{value}"))
            .collect();

        lines.push(String::new());

        if !self.is_empty() {
            let resolve_url_fn = |url: &str| resolve_data_url(&self.data_urls, url.to_string());

            for message in &self.messages {
                match message.role {
                    MessageRole::System => {
                        lines.push(
                            render
                                .render(&message.content.render_input(resolve_url_fn, agent_info)),
                        );
                    }
                    MessageRole::Assistant => {
                        if let MessageContent::Text(text) = &message.content {
                            lines.push(render.render(text));
                        }
                        lines.push("".into());
                    }
                    MessageRole::User => {
                        lines.push(format!(
                            ">> {}",
                            message.content.render_input(resolve_url_fn, agent_info)
                        ));
                    }
                    MessageRole::Tool => {
                        lines.push(message.content.render_input(resolve_url_fn, agent_info));
                    }
                }
            }
        }

        Ok(lines.join("\n"))
    }

    pub fn tokens_usage(&self) -> (usize, f32) {
        let tokens = self.tokens();
        let max_input_tokens = self.model().max_input_tokens().unwrap_or_default();
        let percent = if max_input_tokens == 0 {
            0.0
        } else {
            let percent = tokens as f32 / max_input_tokens as f32 * 100.0;
            (percent * 100.0).round() / 100.0
        };
        (tokens, percent)
    }

    pub fn set_role(&mut self, role: Role) {
        self.model_id = role.model().id();
        self.temperature = role.temperature();
        self.top_p = role.top_p();
        self.use_tools = role.use_tools();
        self.model = role.model().clone();
        self.role_name = convert_option_string(role.name());
        self.role_prompt = role.prompt().to_string();
        self.dirty = true;
        self.update_tokens();
    }

    pub fn clear_role(&mut self) {
        self.role_name = None;
        self.role_prompt.clear();
    }

    pub fn sync_agent(&mut self, agent: &Agent) {
        self.role_name = None;
        self.role_prompt = agent.interpolated_instructions();
        self.agent_variables = agent.variables().clone();
        self.agent_instructions = self.role_prompt.clone();
    }

    pub fn agent_variables(&self) -> &AgentVariables {
        &self.agent_variables
    }

    pub fn agent_instructions(&self) -> &str {
        &self.agent_instructions
    }

    pub fn set_save_session(&mut self, value: Option<bool>) {
        if self.save_session != value {
            self.save_session = value;
            self.dirty = true;
        }
    }

    pub fn set_save_session_this_time(&mut self) {
        self.save_session_this_time = true;
    }

    pub fn set_compress_threshold(&mut self, value: Option<usize>) {
        if self.compress_threshold != value {
            self.compress_threshold = value;
            self.dirty = true;
        }
    }

    pub fn need_compress(&self, global_compress_threshold: usize) -> bool {
        if self.compressing {
            return false;
        }
        let threshold = self.compress_threshold.unwrap_or(global_compress_threshold);
        if threshold < 1 {
            return false;
        }
        self.tokens() > threshold
    }

    pub fn compressing(&self) -> bool {
        self.compressing
    }

    pub fn set_compressing(&mut self, compressing: bool) {
        self.compressing = compressing;
    }

    pub fn compress(&mut self, mut prompt: String) {
        if let Some(system_prompt) = self.messages.first().and_then(|v| {
            if MessageRole::System == v.role {
                let content = v.content.to_text();
                if !content.is_empty() {
                    return Some(content);
                }
            }
            None
        }) {
            prompt = format!("{system_prompt}\n\n{prompt}",);
        }
        self.compressed_messages.append(&mut self.messages);
        self.messages.push(Message::new(
            MessageRole::System,
            MessageContent::Text(prompt),
        ));
        self.dirty = true;
        self.update_tokens();
    }

    pub fn need_autoname(&self) -> bool {
        self.autoname.as_ref().map(|v| v.need()).unwrap_or_default()
    }

    pub fn set_autonaming(&mut self, naming: bool) {
        if let Some(v) = self.autoname.as_mut() {
            v.naming = naming;
        }
    }

    pub fn chat_history_for_autonaming(&self) -> Option<String> {
        self.autoname.as_ref().and_then(|v| v.chat_history.clone())
    }

    pub fn autoname(&self) -> Option<&str> {
        self.autoname.as_ref().and_then(|v| v.name.as_deref())
    }

    pub fn set_autoname(&mut self, value: &str) {
        let name = value
            .chars()
            .map(|v| if v.is_alphanumeric() { v } else { '-' })
            .collect();
        self.autoname = Some(AutoName::new(name));
    }

    pub fn exit(&mut self, session_dir: &Path, is_repl: bool) -> Result<()> {
        let mut save_session = self.save_session();
        if self.save_session_this_time {
            save_session = Some(true);
        }
        if self.dirty && save_session != Some(false) {
            let mut session_dir = session_dir.to_path_buf();
            let mut session_name = self.name().to_string();
            if save_session.is_none() {
                if !is_repl {
                    return Ok(());
                }
                let ans = Confirm::new("Save session?").with_default(false).prompt()?;
                if !ans {
                    return Ok(());
                }
                if session_name == TEMP_SESSION_NAME {
                    session_name = Text::new("Session name:")
                        .with_validator(|input: &str| {
                            let input = input.trim();
                            if input.is_empty() {
                                Ok(Validation::Invalid("This name is required".into()))
                            } else if input == TEMP_SESSION_NAME {
                                Ok(Validation::Invalid("This name is reserved".into()))
                            } else {
                                Ok(Validation::Valid)
                            }
                        })
                        .prompt()?;
                }
            } else if save_session == Some(true) && session_name == TEMP_SESSION_NAME {
                session_dir = session_dir.join("_");
                ensure_parent_exists(&session_dir).with_context(|| {
                    format!("Failed to create directory '{}'", session_dir.display())
                })?;

                let now = chrono::Local::now();
                session_name = now.format("%Y%m%dT%H%M%S").to_string();
                if let Some(autoname) = self.autoname() {
                    session_name = format!("{session_name}-{autoname}")
                }
            }
            let session_path = session_dir.join(format!("{session_name}.yaml"));
            self.save(&session_name, &session_path, is_repl)?;
        }
        Ok(())
    }

    pub fn save(&mut self, session_name: &str, session_path: &Path, is_repl: bool) -> Result<()> {
        ensure_parent_exists(session_path)?;

        self.path = Some(session_path.display().to_string());

        let content = serde_yaml::to_string(&self)
            .with_context(|| format!("Failed to serde session '{}'", self.name))?;
        write(session_path, content).with_context(|| {
            format!(
                "Failed to write session '{}' to '{}'",
                self.name,
                session_path.display()
            )
        })?;

        if is_repl {
            println!("✓ Saved the session to '{}'.", session_path.display());
        }

        if self.name() != session_name {
            self.name = session_name.to_string()
        }

        self.dirty = false;

        Ok(())
    }

    pub fn guard_empty(&self) -> Result<()> {
        if !self.is_empty() {
            bail!("Cannot perform this operation because the session has messages, please `.empty session` first.");
        }
        Ok(())
    }

    pub fn add_message(&mut self, input: &Input, output: &str) -> Result<()> {
        if input.continue_output().is_some() {
            if let Some(message) = self.messages.last_mut() {
                if let MessageContent::Text(text) = &mut message.content {
                    *text = format!("{text}{output}");
                }
            }
        } else if input.regenerate().is_some() {
            if let Some(message) = self.messages.last_mut() {
                if let MessageContent::Text(text) = &mut message.content {
                    match input.regenerate().unwrap() {
                        Regenerate::Simple => {
                            *text = output.to_string();
                        }
                        Regenerate::Edit(prefix) => {
                            *text = format!("{}{}", prefix, output);
                        }
                    }
                }
            }
        } else {
            if self.messages.is_empty() {
                if self.name == TEMP_SESSION_NAME && self.save_session == Some(true) {
                    let raw_input = input.raw();
                    let chat_history = format!("USER: {raw_input}\nASSISTANT: {output}\n");
                    self.autoname = Some(AutoName::new_from_chat_history(chat_history));
                }
                self.messages.extend(input.role().build_messages(input));
            } else {
                self.messages
                    .push(Message::new(MessageRole::User, input.message_content()));
            }
            self.data_urls.extend(input.data_urls());
            if let Some(tool_calls) = input.tool_calls() {
                self.messages.push(Message::new(
                    MessageRole::Tool,
                    MessageContent::ToolCalls(tool_calls.clone()),
                ))
            }
            self.messages.push(Message::new(
                MessageRole::Assistant,
                MessageContent::Text(output.to_string()),
            ));
        }
        self.dirty = true;
        self.update_tokens();
        Ok(())
    }

    pub fn clear_messages(&mut self) {
        self.messages.clear();
        self.compressed_messages.clear();
        self.data_urls.clear();
        self.autoname = None;
        self.dirty = true;
        self.update_tokens();
    }

    pub fn echo_messages(&self, input: &Input) -> String {
        let messages = self.build_messages(input);
        serde_yaml::to_string(&messages).unwrap_or_else(|_| "Unable to echo message".into())
    }

    pub fn build_messages(&self, input: &Input) -> Vec<Message> {
        let mut messages = self.messages.clone();
        if input.continue_output().is_some() {
            return messages;
<<<<<<< HEAD
        } else if input.regenerate().is_some() {
            match input.regenerate().unwrap() {
                Regenerate::Simple => {
                    messages.pop();
                    return messages;
                }
                Regenerate::Edit(prefix) => {
                    messages.push(Message::new(
                        MessageRole::Assistant,
                        MessageContent::Text(prefix),
                    ));
                    return messages;
                }
            }
=======
        } else if input.regenerate() {
            while let Some(last) = messages.last() {
                if !last.role.is_user() {
                    messages.pop();
                } else {
                    break;
                }
            }
            return messages;
>>>>>>> 9a60b5f3
        }
        let mut need_add_msg = true;
        let len = messages.len();
        if len == 0 {
            messages = input.role().build_messages(input);
            need_add_msg = false;
        } else if len == 1 && self.compressed_messages.len() >= 2 {
            if let Some(index) = self
                .compressed_messages
                .iter()
                .rposition(|v| v.role == MessageRole::User)
            {
                messages.extend(self.compressed_messages[index..].to_vec());
            }
        }
        if need_add_msg {
            messages.push(Message::new(MessageRole::User, input.message_content()));
        }
        messages
    }
}

impl RoleLike for Session {
    fn to_role(&self) -> Role {
        let role_name = self.role_name.as_deref().unwrap_or_default();
        let mut role = Role::new(role_name, &self.role_prompt);
        role.sync(self);
        role
    }

    fn model(&self) -> &Model {
        &self.model
    }

    fn temperature(&self) -> Option<f64> {
        self.temperature
    }

    fn top_p(&self) -> Option<f64> {
        self.top_p
    }

    fn use_tools(&self) -> Option<String> {
        self.use_tools.clone()
    }

    fn set_model(&mut self, model: Model) {
        if self.model().id() != model.id() {
            self.model_id = model.id();
            self.model = model;
            self.dirty = true;
            self.update_tokens();
        }
    }

    fn set_temperature(&mut self, value: Option<f64>) {
        if self.temperature != value {
            self.temperature = value;
            self.dirty = true;
        }
    }

    fn set_top_p(&mut self, value: Option<f64>) {
        if self.top_p != value {
            self.top_p = value;
            self.dirty = true;
        }
    }

    fn set_use_tools(&mut self, value: Option<String>) {
        if self.use_tools != value {
            self.use_tools = value;
            self.dirty = true;
        }
    }
}

#[derive(Debug, Clone, Default)]
struct AutoName {
    naming: bool,
    chat_history: Option<String>,
    name: Option<String>,
}

impl AutoName {
    pub fn new(name: String) -> Self {
        Self {
            name: Some(name),
            ..Default::default()
        }
    }
    pub fn new_from_chat_history(chat_history: String) -> Self {
        Self {
            chat_history: Some(chat_history),
            ..Default::default()
        }
    }
    pub fn need(&self) -> bool {
        !self.naming && self.chat_history.is_some() && self.name.is_none()
    }
}<|MERGE_RESOLUTION|>--- conflicted
+++ resolved
@@ -533,11 +533,16 @@
         let mut messages = self.messages.clone();
         if input.continue_output().is_some() {
             return messages;
-<<<<<<< HEAD
         } else if input.regenerate().is_some() {
             match input.regenerate().unwrap() {
                 Regenerate::Simple => {
-                    messages.pop();
+                    while let Some(last) = messages.last() {
+                        if !last.role.is_user() {
+                            messages.pop();
+                        } else {
+                            break;
+                        }
+                    }
                     return messages;
                 }
                 Regenerate::Edit(prefix) => {
@@ -548,17 +553,6 @@
                     return messages;
                 }
             }
-=======
-        } else if input.regenerate() {
-            while let Some(last) = messages.last() {
-                if !last.role.is_user() {
-                    messages.pop();
-                } else {
-                    break;
-                }
-            }
-            return messages;
->>>>>>> 9a60b5f3
         }
         let mut need_add_msg = true;
         let len = messages.len();
