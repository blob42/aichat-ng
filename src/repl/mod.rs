--- conflicted
+++ resolved
@@ -30,13 +30,8 @@
 
 const MENU_NAME: &str = "completion_menu";
 
-<<<<<<< HEAD
-lazy_static! {
-    static ref REPL_COMMANDS: [ReplCommand; 27] = [
-=======
 lazy_static::lazy_static! {
-    static ref REPL_COMMANDS: [ReplCommand; 33] = [
->>>>>>> 7f37317a
+    static ref REPL_COMMANDS: [ReplCommand; 34] = [
         ReplCommand::new(".help", "Show this help message", AssertState::pass()),
         ReplCommand::new(".info", "View system info", AssertState::pass()),
         ReplCommand::new(".model", "Change the current LLM", AssertState::pass()),
@@ -87,24 +82,18 @@
         ),
         ReplCommand::new(
             ".edit session",
-            "Edit the current session",
+            "Edit the current session with an editor",
             AssertState::True(StateFlags::SESSION_EMPTY | StateFlags::SESSION)
         ),
         ReplCommand::new(
-<<<<<<< HEAD
             ".edit last",
             "Edit last response from LLM",
             AssertState::pass(),
         ),
         ReplCommand::new(
-            ".clear messages",
-            "Erase messages in the current session",
-            AssertState::True(StateFlags::SESSION)
-=======
             ".save session",
             "Save the current session to file",
             AssertState::True(StateFlags::SESSION_EMPTY | StateFlags::SESSION)
->>>>>>> 7f37317a
         ),
         ReplCommand::new(
             ".exit session",
@@ -375,7 +364,7 @@
                             let editor = self
                                 .config
                                 .read()
-                                .buffer_editor()
+                                .editor()
                                 .context("please setup a default editor")?;
 
                             let (mut input, _) = match self.config.read().last_message.clone() {
@@ -399,10 +388,7 @@
                             }
                         }
                         _ => {
-<<<<<<< HEAD
-                            println!(r#"Usage: .edit session | last"#)
-=======
-                            println!(r#"Usage: .edit <role|session>"#)
+                            println!(r#"Usage: .edit <role|session|last>"#)
                         }
                     }
                 }
@@ -430,7 +416,6 @@
                         }
                         _ => {
                             println!(r#"Usage: .sources rag"#)
->>>>>>> 7f37317a
                         }
                     }
                 }
