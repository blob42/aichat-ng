mod completer;
mod highlighter;
mod prompt;

use self::completer::ReplCompleter;
use self::highlighter::ReplHighlighter;
use self::prompt::ReplPrompt;

use crate::client::chat_completion_streaming;
use crate::config::{AssertState, Config, GlobalConfig, Input, StateFlags};
use crate::function::need_send_tool_results;
use crate::render::render_error;
<<<<<<< HEAD
use crate::utils::{create_abort_signal, run_command, set_text, temp_file, AbortSignal};
=======
use crate::utils::{create_abort_signal, run_command, set_text, AbortSignal};
>>>>>>> a241829e

use anyhow::{bail, Context, Result};
use async_recursion::async_recursion;
use fancy_regex::Regex;
use lazy_static::lazy_static;
use nu_ansi_term::Color;
use reedline::{
    default_emacs_keybindings, default_vi_insert_keybindings, default_vi_normal_keybindings,
    ColumnarMenu, EditCommand, EditMode, Emacs, KeyCode, KeyModifiers, Keybindings, Reedline,
    ReedlineEvent, ReedlineMenu, ValidationResult, Validator, Vi,
};
use reedline::{MenuBuilder, Signal};
use std::{env, fs, process};

lazy_static! {
    static ref SPLIT_FILES_TEXT_ARGS_RE: Regex =
        Regex::new(r"(?m) (-- |--\n|--\r\n|--\r|--$)").unwrap();
}

const MENU_NAME: &str = "completion_menu";

lazy_static! {
    static ref REPL_COMMANDS: [ReplCommand; 27] = [
        ReplCommand::new(".help", "Show this help message", AssertState::pass()),
        ReplCommand::new(".info", "View system info", AssertState::pass()),
        ReplCommand::new(".model", "Change the current LLM", AssertState::pass()),
        ReplCommand::new(
            ".prompt",
            "Create a temporary role using a prompt",
            AssertState::False(StateFlags::SESSION | StateFlags::AGENT)
        ),
        ReplCommand::new(
            ".role",
            "Switch to a specific role",
            AssertState::False(StateFlags::SESSION | StateFlags::AGENT)
        ),
        ReplCommand::new(
            ".info role",
            "View role info",
            AssertState::True(StateFlags::ROLE),
        ),
        ReplCommand::new(
            ".exit role",
            "Leave the role",
            AssertState::True(StateFlags::ROLE),
        ),
        ReplCommand::new(
            ".session",
            "Begin a session",
            AssertState::False(StateFlags::SESSION_EMPTY | StateFlags::SESSION),
        ),
        ReplCommand::new(
            ".info session",
            "View session info",
            AssertState::True(StateFlags::SESSION_EMPTY | StateFlags::SESSION),
        ),
        ReplCommand::new(
            ".save session",
            "Save the current session to file",
            AssertState::True(StateFlags::SESSION_EMPTY | StateFlags::SESSION)
        ),
        ReplCommand::new(
            ".edit session",
            "Edit the current session with an editor",
            AssertState::True(StateFlags::SESSION_EMPTY | StateFlags::SESSION)
        ),
        ReplCommand::new(
            ".edit last",
            "Edit last response from LLM",
            AssertState::pass(),
        ),
        ReplCommand::new(
            ".clear messages",
            "Erase messages in the current session",
            AssertState::True(StateFlags::SESSION)
        ),
        ReplCommand::new(
            ".exit session",
            "End the session",
            AssertState::True(StateFlags::SESSION_EMPTY | StateFlags::SESSION)
        ),
        ReplCommand::new(
            ".rag",
            "Init or use a rag",
            AssertState::False(StateFlags::AGENT)
        ),
        ReplCommand::new(
            ".info rag",
            "View rag info",
            AssertState::True(StateFlags::RAG),
        ),
        ReplCommand::new(
            ".exit rag",
            "Leave the rag",
            AssertState::TrueFalse(StateFlags::RAG, StateFlags::AGENT),
        ),
        ReplCommand::new(".agent", "Use a agent", AssertState::bare()),
        ReplCommand::new(
            ".info agent",
            "View agent info",
            AssertState::True(StateFlags::AGENT),
        ),
        ReplCommand::new(
            ".starter",
            "Use the conversation starter",
            AssertState::True(StateFlags::AGENT)
        ),
        ReplCommand::new(
            ".exit agent",
            "Leave the agent",
            AssertState::True(StateFlags::AGENT)
        ),
        ReplCommand::new(
            ".file",
            "Include files with the message",
            AssertState::pass()
        ),
        ReplCommand::new(".continue", "Continue the response", AssertState::pass()),
        ReplCommand::new(
            ".regenerate",
            "Regenerate the last response",
            AssertState::pass()
        ),
        ReplCommand::new(".set", "Adjust settings", AssertState::pass()),
        ReplCommand::new(".copy", "Copy the last response", AssertState::pass()),
        ReplCommand::new(".exit", "Exit the REPL", AssertState::pass()),
    ];
    static ref COMMAND_RE: Regex = Regex::new(r"^\s*(\.\S*)\s*").unwrap();
    static ref MULTILINE_RE: Regex = Regex::new(r"(?s)^\s*:::\s*(.*)\s*:::\s*$").unwrap();
}

pub struct Repl {
    config: GlobalConfig,
    editor: Reedline,
    prompt: ReplPrompt,
    abort_signal: AbortSignal,
}

impl Repl {
    pub fn init(config: &GlobalConfig) -> Result<Self> {
        let editor = Self::create_editor(config)?;

        let prompt = ReplPrompt::new(config);
        let abort_signal = create_abort_signal();

        Ok(Self {
            config: config.clone(),
            editor,
            prompt,
            abort_signal,
        })
    }

    pub async fn run(&mut self) -> Result<()> {
        self.banner();

        loop {
            if self.abort_signal.aborted_ctrld() {
                break;
            }
            let sig = self.editor.read_line(&self.prompt);
            match sig {
                Ok(Signal::Success(line)) => {
                    self.abort_signal.reset();
                    match self.handle(&line).await {
                        Ok(exit) => {
                            if exit {
                                break;
                            }
                        }
                        Err(err) => {
                            render_error(err, self.config.read().highlight);
                            println!()
                        }
                    }
                }
                Ok(Signal::CtrlC) => {
                    self.abort_signal.set_ctrlc();
                    println!("(To exit, press Ctrl+D or enter \".exit\")\n");
                }
                Ok(Signal::CtrlD) => {
                    self.abort_signal.set_ctrld();
                    break;
                }
                _ => {}
            }
        }
        self.handle(".exit session").await?;
        Ok(())
    }

    async fn handle(&self, mut line: &str) -> Result<bool> {
        if let Ok(Some(captures)) = MULTILINE_RE.captures(line) {
            if let Some(text_match) = captures.get(1) {
                line = text_match.as_str();
            }
        }
        match parse_command(line) {
            Some((cmd, args)) => match cmd {
                ".help" => {
                    dump_repl_help();
                }
                ".info" => match args {
                    Some("role") => {
                        let info = self.config.read().role_info()?;
                        println!("{}", info);
                    }
                    Some("session") => {
                        let info = self.config.read().session_info()?;
                        println!("{}", info);
                    }
                    Some("rag") => {
                        let info = self.config.read().rag_info()?;
                        println!("{}", info);
                    }
                    Some("agent") => {
                        let info = self.config.read().agent_info()?;
                        println!("{}", info);
                    }
                    Some(_) => unknown_command()?,
                    None => {
                        let output = self.config.read().sysinfo()?;
                        println!("{}", output);
                    }
                },
                ".model" => match args {
                    Some(name) => {
                        self.config.write().set_model(name)?;
                    }
                    None => println!("Usage: .model <name>"),
                },
                ".prompt" => match args {
                    Some(text) => {
                        self.config.write().use_prompt(text)?;
                    }
                    None => println!("Usage: .prompt <text>..."),
                },
                ".role" => match args {
                    Some(args) => match args.split_once(|c| c == '\n' || c == ' ') {
                        Some((name, text)) => {
                            let role = self.config.read().retrieve_role(name.trim())?;
                            let input = Input::from_str(&self.config, text.trim(), Some(role));
                            ask(&self.config, self.abort_signal.clone(), input, false).await?;
                        }
                        None => {
                            self.config.write().use_role(args)?;
                        }
                    },
                    None => println!(r#"Usage: .role <name> [text]..."#),
                },
                ".session" => {
                    self.config.write().use_session(args)?;
                }
                ".rag" => {
                    Config::use_rag(&self.config, args, self.abort_signal.clone()).await?;
                }
                ".agent" => match args {
                    Some(name) => {
                        Config::use_agent(&self.config, name, None, self.abort_signal.clone())
                            .await?;
                    }
                    None => println!(r#"Usage: .agent <name>"#),
                },
                ".starter" => match args {
                    Some(value) => {
                        let input = Input::from_str(&self.config, value, None);
                        ask(&self.config, self.abort_signal.clone(), input, true).await?;
                    }
                    None => {
                        let banner = self.config.read().agent_banner()?;
                        let output = format!(
                            r#"Usage: .starter <text>...

Tips: use <tab> to autocomplete conversation starter text.
---------------------------------------------------------

{banner}"#
                        );

                        println!("{output}");
                    }
                },
                ".save" => {
                    match args.map(|v| match v.split_once(' ') {
                        Some((subcmd, args)) => (subcmd, Some(args.trim())),
                        None => (v, None),
                    }) {
                        Some(("session", name)) => {
                            self.config.write().save_session(name)?;
                        }
                        _ => {
                            println!(r#"Usage: .save session [name]"#)
                        }
                    }
                }
                ".edit" => {
                    match args.map(|v| match v.split_once(' ') {
                        Some((subcmd, args)) => (subcmd, Some(args.trim())),
                        None => (v, None),
                    }) {
                        Some(("session", _)) => {
                            self.config.write().edit_session()?;
                        }
                        Some(("last", _)) => {
<<<<<<< HEAD
                            let config = self.config.read();
                            let editor = config
                                .buffer_editor()
                                .context("please setup a default editor")?;

                            let (mut input, _) = match config.last_message.clone() {
=======
                            let editor = self
                                .config
                                .read()
                                .buffer_editor()
                                .context("please setup a default editor")?;

                            let (mut input, _) = match self.config.read().last_message.clone() {
>>>>>>> a241829e
                                Some(v) => v,
                                None => bail!("Unable to edit the last response"),
                            };
                            let temp_file = env::temp_dir()
                                .join(format!("aichat-{}.txt", chrono::Utc::now().timestamp()));
<<<<<<< HEAD
                            let last_reply = config.last_reply();
=======
                            let last_reply = self.config.read().last_reply().to_string();
>>>>>>> a241829e
                            fs::write(&temp_file, last_reply.as_bytes())?;
                            run_command(&editor, &[&temp_file], None)
                                .context("could not start a buffer editor")?;
                            let new_reply = fs::read_to_string(temp_file)
                                .context("could not edit last response")?
                                .trim_end()
                                .into();

                            if new_reply != last_reply {
                                input.set_regenerate(Some(dbg!(new_reply)));
                                ask(&self.config, self.abort_signal.clone(), input, true).await?;
                            }
                        }
                        _ => {
                            println!(r#"Usage: .edit session | last"#)
                        }
                    }
                }
                ".file" => match args {
                    Some(args) => {
                        let (files, text) = split_files_text(args);
                        let files = shell_words::split(files).with_context(|| "Invalid args")?;
                        let input = Input::from_files(&self.config, text, files, None).await?;
                        ask(&self.config, self.abort_signal.clone(), input, true).await?;
                    }
                    None => println!("Usage: .file <files>... [-- <text>...]"),
                },
                ".continue" => {
                    let (mut input, output) = match self.config.read().last_message.clone() {
                        Some(v) => v,
                        None => bail!("Unable to continue response"),
                    };
                    input.set_continue_output(&output);
                    ask(&self.config, self.abort_signal.clone(), input, true).await?;
                }
                ".regenerate" => {
                    let (mut input, _) = match self.config.read().last_message.clone() {
                        Some(v) => v,
                        None => bail!("Unable to regenerate the last response"),
                    };
                    input.set_regenerate(None);
                    ask(&self.config, self.abort_signal.clone(), input, true).await?;
                }
                ".set" => match args {
                    Some(args) => {
                        self.config.write().update(args)?;
                    }
                    _ => {
                        println!("Usage: .set <key> <value>...")
                    }
                },
                ".copy" => {
                    let config = self.config.read();
                    self.copy(config.last_reply())
                        .with_context(|| "Failed to copy the last response")?;
                }
                ".exit" => match args {
                    Some("role") => {
                        self.config.write().exit_role()?;
                    }
                    Some("session") => {
                        self.config.write().exit_session()?;
                    }
                    Some("rag") => {
                        self.config.write().exit_rag()?;
                    }
                    Some("agent") => {
                        self.config.write().exit_agent()?;
                    }
                    Some(_) => unknown_command()?,
                    None => {
                        return Ok(true);
                    }
                },
                ".clear" => match args {
                    Some("messages") => {
                        self.config.write().clear_session_messages()?;
                    }
                    _ => unknown_command()?,
                },
                _ => unknown_command()?,
            },
            None => {
                let input = Input::from_str(&self.config, line, None);
                ask(&self.config, self.abort_signal.clone(), input, true).await?;
            }
        }

        println!();

        Ok(false)
    }

    fn banner(&self) {
        let version = env!("CARGO_PKG_VERSION");
        print!(
            r#"Welcome to aichat {version}
Type ".help" for additional help.
"#
        )
    }

    fn create_editor(config: &GlobalConfig) -> Result<Reedline> {
        let completer = ReplCompleter::new(config);
        let highlighter = ReplHighlighter::new(config);
        let menu = Self::create_menu();
        let edit_mode = Self::create_edit_mode(config);
        let mut editor = Reedline::create()
            .with_completer(Box::new(completer))
            .with_highlighter(Box::new(highlighter))
            .with_menu(menu)
            .with_edit_mode(edit_mode)
            .with_quick_completions(true)
            .with_partial_completions(true)
            .use_bracketed_paste(true)
            .with_validator(Box::new(ReplValidator))
            .with_ansi_colors(true);

        if let Some(cmd) = config.read().buffer_editor() {
            let temp_file = temp_file("-repl-", ".txt");
            let command = process::Command::new(cmd);
            editor = editor.with_buffer_editor(command, temp_file);
        }

        Ok(editor)
    }

    fn extra_keybindings(keybindings: &mut Keybindings) {
        keybindings.add_binding(
            KeyModifiers::NONE,
            KeyCode::Tab,
            ReedlineEvent::UntilFound(vec![
                ReedlineEvent::Menu(MENU_NAME.to_string()),
                ReedlineEvent::MenuNext,
            ]),
        );
        keybindings.add_binding(
            KeyModifiers::SHIFT,
            KeyCode::BackTab,
            ReedlineEvent::MenuPrevious,
        );
        keybindings.add_binding(
            KeyModifiers::CONTROL,
            KeyCode::Enter,
            ReedlineEvent::Edit(vec![EditCommand::InsertNewline]),
        );
        keybindings.add_binding(
            KeyModifiers::SHIFT,
            KeyCode::Enter,
            ReedlineEvent::Edit(vec![EditCommand::InsertNewline]),
        );
        keybindings.add_binding(
            KeyModifiers::ALT,
            KeyCode::Enter,
            ReedlineEvent::Edit(vec![EditCommand::InsertNewline]),
        );
    }

    fn create_edit_mode(config: &GlobalConfig) -> Box<dyn EditMode> {
        let edit_mode: Box<dyn EditMode> = if config.read().keybindings.is_vi() {
            let mut normal_keybindings = default_vi_normal_keybindings();
            let mut insert_keybindings = default_vi_insert_keybindings();
            Self::extra_keybindings(&mut normal_keybindings);
            Self::extra_keybindings(&mut insert_keybindings);
            Box::new(Vi::new(insert_keybindings, normal_keybindings))
        } else {
            let mut keybindings = default_emacs_keybindings();
            Self::extra_keybindings(&mut keybindings);
            Box::new(Emacs::new(keybindings))
        };
        edit_mode
    }

    fn create_menu() -> ReedlineMenu {
        let completion_menu = ColumnarMenu::default().with_name(MENU_NAME);
        ReedlineMenu::EngineCompleter(Box::new(completion_menu))
    }

    fn copy(&self, text: &str) -> Result<()> {
        if text.is_empty() {
            bail!("Empty text")
        }
        set_text(text)?;
        Ok(())
    }
}

#[derive(Debug, Clone)]
pub struct ReplCommand {
    name: &'static str,
    description: &'static str,
    state: AssertState,
}

impl ReplCommand {
    fn new(name: &'static str, desc: &'static str, state: AssertState) -> Self {
        Self {
            name,
            description: desc,
            state,
        }
    }

    fn is_valid(&self, flags: StateFlags) -> bool {
        match self.state {
            AssertState::True(true_flags) => true_flags & flags != StateFlags::empty(),
            AssertState::False(false_flags) => false_flags & flags == StateFlags::empty(),
            AssertState::TrueFalse(true_flags, false_flags) => {
                (true_flags & flags != StateFlags::empty())
                    && (false_flags & flags == StateFlags::empty())
            }
            AssertState::Equal(check_flags) => check_flags == flags,
        }
    }
}

/// A default validator which checks for mismatched quotes and brackets
struct ReplValidator;

impl Validator for ReplValidator {
    fn validate(&self, line: &str) -> ValidationResult {
        let line = line.trim();
        if line.starts_with(r#":::"#) && !line[3..].ends_with(r#":::"#) {
            ValidationResult::Incomplete
        } else {
            ValidationResult::Complete
        }
    }
}

#[async_recursion]
async fn ask(
    config: &GlobalConfig,
    abort_signal: AbortSignal,
    mut input: Input,
    with_embeddings: bool,
) -> Result<()> {
    if input.is_empty() {
        return Ok(());
    }
    if with_embeddings {
        input.use_embeddings(abort_signal.clone()).await?;
    }
    while config.read().is_compressing_session() {
        tokio::time::sleep(std::time::Duration::from_millis(100)).await;
    }

    let client = input.create_client()?;
    config.write().before_chat_completion(&input)?;
    let (output, tool_results) =
        chat_completion_streaming(&input, client.as_ref(), config, abort_signal.clone()).await?;
    config
        .write()
        .after_chat_completion(&input, &output, &tool_results)?;
    if need_send_tool_results(&tool_results) {
        ask(
            config,
            abort_signal,
            input.merge_tool_call(output, tool_results),
            false,
        )
        .await
    } else {
        if config.write().should_compress_session() {
            let config = config.clone();
            let color = if config.read().light_theme {
                Color::LightGray
            } else {
                Color::DarkGray
            };
            print!(
                "\n📢 {}\n",
                color.italic().paint("Compressing the session."),
            );
            tokio::spawn(async move {
                let _ = compress_session(&config).await;
                config.write().end_compressing_session();
            });
        }
        Ok(())
    }
}

fn unknown_command() -> Result<()> {
    bail!(r#"Unknown command. Type ".help" for additional help."#);
}

fn dump_repl_help() {
    let head = REPL_COMMANDS
        .iter()
        .map(|cmd| format!("{:<24} {}", cmd.name, cmd.description))
        .collect::<Vec<String>>()
        .join("\n");
    println!(
        r###"{head}

Type ::: to start multi-line editing, type ::: to finish it.
Press Ctrl+O to open an editor for editing the input buffer.
Press Ctrl+C to cancel the response, Ctrl+D to exit the REPL."###,
    );
}

fn parse_command(line: &str) -> Option<(&str, Option<&str>)> {
    match COMMAND_RE.captures(line) {
        Ok(Some(captures)) => {
            let cmd = captures.get(1)?.as_str();
            let args = line[captures[0].len()..].trim();
            let args = if args.is_empty() { None } else { Some(args) };
            Some((cmd, args))
        }
        _ => None,
    }
}

async fn compress_session(config: &GlobalConfig) -> Result<()> {
    let input = Input::from_str(config, config.read().summarize_prompt(), None);
    let client = input.create_client()?;
    let summary = client.chat_completions(input).await?.text;
    config.write().compress_session(&summary);
    Ok(())
}

fn split_files_text(args: &str) -> (&str, &str) {
    match SPLIT_FILES_TEXT_ARGS_RE.find(args).ok().flatten() {
        Some(mat) => {
            let files = &args[0..mat.start()];
            let text = if mat.end() < args.len() {
                &args[mat.end()..]
            } else {
                ""
            };
            (files, text)
        }
        None => (args, ""),
    }
}

#[cfg(test)]
mod tests {
    use super::*;

    #[test]
    fn test_process_command_line() {
        assert_eq!(parse_command(" ."), Some((".", None)));
        assert_eq!(parse_command(" .role"), Some((".role", None)));
        assert_eq!(parse_command(" .role  "), Some((".role", None)));
        assert_eq!(
            parse_command(" .set dry_run true"),
            Some((".set", Some("dry_run true")))
        );
        assert_eq!(
            parse_command(" .set dry_run true  "),
            Some((".set", Some("dry_run true")))
        );
        assert_eq!(
            parse_command(".prompt \nabc\n"),
            Some((".prompt", Some("abc")))
        );
    }

    #[test]
    fn test_split_files_text() {
        assert_eq!(split_files_text("file.txt"), ("file.txt", ""));
        assert_eq!(split_files_text("file.txt --"), ("file.txt", ""));
        assert_eq!(split_files_text("file.txt -- hello"), ("file.txt", "hello"));
        assert_eq!(
            split_files_text("file.txt --\nhello"),
            ("file.txt", "hello")
        );
        assert_eq!(
            split_files_text("file.txt --\r\nhello"),
            ("file.txt", "hello")
        );
        assert_eq!(
            split_files_text("file.txt --\rhello"),
            ("file.txt", "hello")
        );
    }
}<|MERGE_RESOLUTION|>--- conflicted
+++ resolved
@@ -10,11 +10,7 @@
 use crate::config::{AssertState, Config, GlobalConfig, Input, StateFlags};
 use crate::function::need_send_tool_results;
 use crate::render::render_error;
-<<<<<<< HEAD
 use crate::utils::{create_abort_signal, run_command, set_text, temp_file, AbortSignal};
-=======
-use crate::utils::{create_abort_signal, run_command, set_text, AbortSignal};
->>>>>>> a241829e
 
 use anyhow::{bail, Context, Result};
 use async_recursion::async_recursion;
@@ -319,14 +315,6 @@
                             self.config.write().edit_session()?;
                         }
                         Some(("last", _)) => {
-<<<<<<< HEAD
-                            let config = self.config.read();
-                            let editor = config
-                                .buffer_editor()
-                                .context("please setup a default editor")?;
-
-                            let (mut input, _) = match config.last_message.clone() {
-=======
                             let editor = self
                                 .config
                                 .read()
@@ -334,17 +322,12 @@
                                 .context("please setup a default editor")?;
 
                             let (mut input, _) = match self.config.read().last_message.clone() {
->>>>>>> a241829e
                                 Some(v) => v,
                                 None => bail!("Unable to edit the last response"),
                             };
                             let temp_file = env::temp_dir()
                                 .join(format!("aichat-{}.txt", chrono::Utc::now().timestamp()));
-<<<<<<< HEAD
-                            let last_reply = config.last_reply();
-=======
                             let last_reply = self.config.read().last_reply().to_string();
->>>>>>> a241829e
                             fs::write(&temp_file, last_reply.as_bytes())?;
                             run_command(&editor, &[&temp_file], None)
                                 .context("could not start a buffer editor")?;
