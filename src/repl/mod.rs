mod completer;
mod highlighter;
mod prompt;

use self::completer::ReplCompleter;
use self::highlighter::ReplHighlighter;
use self::prompt::ReplPrompt;

use crate::client::chat_completion_streaming;
use crate::config::{AssertState, Config, GlobalConfig, Input, StateFlags};
use crate::function::need_send_tool_results;
use crate::render::render_error;
use crate::utils::{create_abort_signal, set_text, AbortSignal};

use anyhow::{bail, Context, Result};
use async_recursion::async_recursion;
use fancy_regex::Regex;
use lazy_static::lazy_static;
use nu_ansi_term::Color;
use reedline::{
    default_emacs_keybindings, default_vi_insert_keybindings, default_vi_normal_keybindings,
    ColumnarMenu, EditCommand, EditMode, Emacs, KeyCode, KeyModifiers, Keybindings, Reedline,
    ReedlineEvent, ReedlineMenu, ValidationResult, Validator, Vi,
};
use reedline::{MenuBuilder, Signal};
use std::{env, process};

lazy_static! {
    static ref SPLIT_FILES_TEXT_ARGS_RE: Regex =
        Regex::new(r"(?m) (-- |--\n|--\r\n|--\r|--$)").unwrap();
}

const MENU_NAME: &str = "completion_menu";

lazy_static! {
<<<<<<< HEAD
    static ref REPL_COMMANDS: [ReplCommand; 24] = [
=======
    static ref REPL_COMMANDS: [ReplCommand; 26] = [
>>>>>>> 8b8f8b37
        ReplCommand::new(".help", "Show this help message", AssertState::pass()),
        ReplCommand::new(".info", "View system info", AssertState::pass()),
        ReplCommand::new(".model", "Change the current LLM", AssertState::pass()),
        ReplCommand::new(
            ".prompt",
            "Create a temporary role using a prompt",
            AssertState::False(StateFlags::SESSION | StateFlags::AGENT)
        ),
        ReplCommand::new(
            ".role",
            "Switch to a specific role",
            AssertState::False(StateFlags::SESSION | StateFlags::AGENT)
        ),
        ReplCommand::new(
            ".info role",
            "View role info",
            AssertState::True(StateFlags::ROLE),
        ),
        ReplCommand::new(
            ".exit role",
            "Leave the role",
            AssertState::True(StateFlags::ROLE),
        ),
        ReplCommand::new(
            ".session",
            "Begin a session",
            AssertState::False(StateFlags::SESSION_EMPTY | StateFlags::SESSION),
        ),
        ReplCommand::new(
            ".info session",
            "View session info",
            AssertState::True(StateFlags::SESSION_EMPTY | StateFlags::SESSION),
        ),
        ReplCommand::new(
            ".save session",
            "Save the current session to file",
            AssertState::True(StateFlags::SESSION_EMPTY | StateFlags::SESSION)
        ),
        ReplCommand::new(
            ".edit session",
            "Edit the current session with an editor",
            AssertState::True(StateFlags::SESSION_EMPTY | StateFlags::SESSION)
        ),
        ReplCommand::new(
            ".clear messages",
            "Erase messages in the current session",
            AssertState::True(StateFlags::SESSION)
        ),
        ReplCommand::new(
            ".exit session",
            "End the session",
            AssertState::True(StateFlags::SESSION_EMPTY | StateFlags::SESSION)
        ),
        ReplCommand::new(
            ".rag",
            "Init or use a rag",
            AssertState::False(StateFlags::AGENT)
        ),
        ReplCommand::new(
            ".info rag",
            "View rag info",
            AssertState::True(StateFlags::RAG),
        ),
        ReplCommand::new(
            ".exit rag",
            "Leave the rag",
            AssertState::TrueFalse(StateFlags::RAG, StateFlags::AGENT),
        ),
        ReplCommand::new(".agent", "Use a agent", AssertState::bare()),
        ReplCommand::new(
            ".info agent",
            "View agent info",
            AssertState::True(StateFlags::AGENT),
        ),
        ReplCommand::new(
            ".starter",
            "Use the conversation starter",
            AssertState::True(StateFlags::AGENT)
        ),
        ReplCommand::new(
            ".exit agent",
            "Leave the agent",
            AssertState::True(StateFlags::AGENT)
        ),
        ReplCommand::new(
            ".file",
            "Include files with the message",
            AssertState::pass()
        ),
        ReplCommand::new(".continue", "Continue the response", AssertState::pass()),
        ReplCommand::new(
            ".regenerate",
            "Regenerate the last response",
            AssertState::pass()
        ),
        ReplCommand::new(".set", "Adjust settings", AssertState::pass()),
        ReplCommand::new(".copy", "Copy the last response", AssertState::pass()),
        ReplCommand::new(".exit", "Exit the REPL", AssertState::pass()),
        ReplCommand::new(".edit_last", "Edit the last response", 
            AssertState::pass()),
    ];
    static ref COMMAND_RE: Regex = Regex::new(r"^\s*(\.\S*)\s*").unwrap();
    static ref MULTILINE_RE: Regex = Regex::new(r"(?s)^\s*:::\s*(.*)\s*:::\s*$").unwrap();
}

pub struct Repl {
    config: GlobalConfig,
    editor: Reedline,
    prompt: ReplPrompt,
    abort_signal: AbortSignal,
}

impl Repl {
    pub fn init(config: &GlobalConfig) -> Result<Self> {
        let editor = Self::create_editor(config)?;

        let prompt = ReplPrompt::new(config);
        let abort_signal = create_abort_signal();

        Ok(Self {
            config: config.clone(),
            editor,
            prompt,
            abort_signal,
        })
    }

    pub async fn run(&mut self) -> Result<()> {
        self.banner();

        loop {
            if self.abort_signal.aborted_ctrld() {
                break;
            }
            let sig = self.editor.read_line(&self.prompt);
            match sig {
                Ok(Signal::Success(line)) => {
                    self.abort_signal.reset();
                    match self.handle(&line).await {
                        Ok(exit) => {
                            if exit {
                                break;
                            }
                        }
                        Err(err) => {
                            render_error(err, self.config.read().highlight);
                            println!()
                        }
                    }
                }
                Ok(Signal::CtrlC) => {
                    self.abort_signal.set_ctrlc();
                    println!("(To exit, press Ctrl+D or enter \".exit\")\n");
                }
                Ok(Signal::CtrlD) => {
                    self.abort_signal.set_ctrld();
                    break;
                }
                _ => {}
            }
        }
        self.handle(".exit session").await?;
        Ok(())
    }

    async fn handle(&self, mut line: &str) -> Result<bool> {
        if let Ok(Some(captures)) = MULTILINE_RE.captures(line) {
            if let Some(text_match) = captures.get(1) {
                line = text_match.as_str();
            }
        }
        match parse_command(line) {
            Some((cmd, args)) => match cmd {
                ".help" => {
                    dump_repl_help();
                }
                ".info" => match args {
                    Some("role") => {
                        let info = self.config.read().role_info()?;
                        println!("{}", info);
                    }
                    Some("session") => {
                        let info = self.config.read().session_info()?;
                        println!("{}", info);
                    }
                    Some("rag") => {
                        let info = self.config.read().rag_info()?;
                        println!("{}", info);
                    }
                    Some("agent") => {
                        let info = self.config.read().agent_info()?;
                        println!("{}", info);
                    }
                    Some(_) => unknown_command()?,
                    None => {
                        let output = self.config.read().sysinfo()?;
                        println!("{}", output);
                    }
                },
                ".model" => match args {
                    Some(name) => {
                        self.config.write().set_model(name)?;
                    }
                    None => println!("Usage: .model <name>"),
                },
                ".prompt" => match args {
                    Some(text) => {
                        self.config.write().use_prompt(text)?;
                    }
                    None => println!("Usage: .prompt <text>..."),
                },
                ".role" => match args {
                    Some(args) => match args.split_once(|c| c == '\n' || c == ' ') {
                        Some((name, text)) => {
                            let role = self.config.read().retrieve_role(name.trim())?;
                            let input = Input::from_str(&self.config, text.trim(), Some(role));
                            ask(&self.config, self.abort_signal.clone(), input, false).await?;
                        }
                        None => {
                            self.config.write().use_role(args)?;
                        }
                    },
                    None => println!(r#"Usage: .role <name> [text]..."#),
                },
                ".session" => {
                    self.config.write().use_session(args)?;
                }
                ".rag" => {
                    Config::use_rag(&self.config, args, self.abort_signal.clone()).await?;
                }
                ".agent" => match args {
                    Some(name) => {
                        Config::use_agent(&self.config, name, None, self.abort_signal.clone())
                            .await?;
                    }
                    None => println!(r#"Usage: .agent <name>"#),
                },
                ".starter" => match args {
                    Some(value) => {
                        let input = Input::from_str(&self.config, value, None);
                        ask(&self.config, self.abort_signal.clone(), input, true).await?;
                    }
                    None => {
                        let banner = self.config.read().agent_banner()?;
                        let output = format!(
                            r#"Usage: .starter <text>...

Tips: use <tab> to autocomplete conversation starter text.
---------------------------------------------------------

{banner}"#
                        );

                        println!("{output}");
                    }
                },
                ".save" => {
                    match args.map(|v| match v.split_once(' ') {
                        Some((subcmd, args)) => (subcmd, Some(args.trim())),
                        None => (v, None),
                    }) {
                        Some(("session", name)) => {
                            self.config.write().save_session(name)?;
                        }
                        _ => {
                            println!(r#"Usage: .save session [name]"#)
                        }
                    }
                }
                ".edit" => {
                    match args.map(|v| match v.split_once(' ') {
                        Some((subcmd, args)) => (subcmd, Some(args.trim())),
                        None => (v, None),
                    }) {
                        Some(("session", _)) => {
                            self.config.write().edit_session()?;
                        }
                        _ => {
                            println!(r#"Usage: .edit session"#)
                        }
                    }
                }
                ".file" => match args {
                    Some(args) => {
                        let (files, text) = split_files_text(args);
                        let files = shell_words::split(files).with_context(|| "Invalid args")?;
                        let input = Input::from_files(&self.config, text, files, None).await?;
                        ask(&self.config, self.abort_signal.clone(), input, true).await?;
                    }
                    None => println!("Usage: .file <files>... [-- <text>...]"),
                },
                ".continue" => {
                    let (mut input, output) = match self.config.read().last_message.clone() {
                        Some(v) => v,
                        None => bail!("Unable to continue response"),
                    };
                    input.set_continue_output(&output);
                    ask(&self.config, self.abort_signal.clone(), input, true).await?;
                }
                ".regenerate" => {
                    let (mut input, _) = match self.config.read().last_message.clone() {
                        Some(v) => v,
                        None => bail!("Unable to regenerate the last response"),
                    };
                    input.set_regenerate();
                    ask(&self.config, self.abort_signal.clone(), input, true).await?;
                }
                ".set" => match args {
                    Some(args) => {
                        self.config.write().update(args)?;
                    }
                    _ => {
                        println!("Usage: .set <key> <value>...")
                    }
                },
                ".copy" => {
                    let config = self.config.read();
                    self.copy(config.last_reply())
                        .with_context(|| "Failed to copy the last response")?;
                }
                ".exit" => match args {
                    Some("role") => {
                        self.config.write().exit_role()?;
                    }
                    Some("session") => {
                        self.config.write().exit_session()?;
                    }
                    Some("rag") => {
                        self.config.write().exit_rag()?;
                    }
                    Some("agent") => {
                        self.config.write().exit_agent()?;
                    }
                    Some(_) => unknown_command()?,
                    None => {
                        return Ok(true);
                    }
                },
                ".clear" => match args {
                    Some("messages") => {
                        self.config.write().clear_session_messages()?;
                    }
                    _ => unknown_command()?,
                },
                ".edit_last" => {
                    self.config.write().edit_last_message()?;
                },
                _ => unknown_command()?,
            },
            None => {
                let input = Input::from_str(&self.config, line, None);
                ask(&self.config, self.abort_signal.clone(), input, true).await?;
            }
        }

        println!();

        Ok(false)
    }

    fn banner(&self) {
        let version = env!("CARGO_PKG_VERSION");
        print!(
            r#"Welcome to aichat {version}
Type ".help" for additional help.
"#
        )
    }

    fn create_editor(config: &GlobalConfig) -> Result<Reedline> {
        let completer = ReplCompleter::new(config);
        let highlighter = ReplHighlighter::new(config);
        let menu = Self::create_menu();
        let edit_mode = Self::create_edit_mode(config);
        let mut editor = Reedline::create()
            .with_completer(Box::new(completer))
            .with_highlighter(Box::new(highlighter))
            .with_menu(menu)
            .with_edit_mode(edit_mode)
            .with_quick_completions(true)
            .with_partial_completions(true)
            .use_bracketed_paste(true)
            .with_validator(Box::new(ReplValidator))
            .with_ansi_colors(true);

        if let Some(cmd) = config.read().buffer_editor() {
            let temp_file =
                env::temp_dir().join(format!("aichat-{}.txt", chrono::Utc::now().timestamp()));
            let command = process::Command::new(cmd);
            editor = editor.with_buffer_editor(command, temp_file);
        }

        Ok(editor)
    }

    fn extra_keybindings(keybindings: &mut Keybindings) {
        keybindings.add_binding(
            KeyModifiers::NONE,
            KeyCode::Tab,
            ReedlineEvent::UntilFound(vec![
                ReedlineEvent::Menu(MENU_NAME.to_string()),
                ReedlineEvent::MenuNext,
            ]),
        );
        keybindings.add_binding(
            KeyModifiers::SHIFT,
            KeyCode::BackTab,
            ReedlineEvent::MenuPrevious,
        );
        keybindings.add_binding(
            KeyModifiers::CONTROL,
            KeyCode::Enter,
            ReedlineEvent::Edit(vec![EditCommand::InsertNewline]),
        );
        keybindings.add_binding(
            KeyModifiers::SHIFT,
            KeyCode::Enter,
            ReedlineEvent::Edit(vec![EditCommand::InsertNewline]),
        );
        keybindings.add_binding(
            KeyModifiers::ALT,
            KeyCode::Enter,
            ReedlineEvent::Edit(vec![EditCommand::InsertNewline]),
        );
    }

    fn create_edit_mode(config: &GlobalConfig) -> Box<dyn EditMode> {
        let edit_mode: Box<dyn EditMode> = if config.read().keybindings.is_vi() {
            let mut normal_keybindings = default_vi_normal_keybindings();
            let mut insert_keybindings = default_vi_insert_keybindings();
            Self::extra_keybindings(&mut normal_keybindings);
            Self::extra_keybindings(&mut insert_keybindings);
            Box::new(Vi::new(insert_keybindings, normal_keybindings))
        } else {
            let mut keybindings = default_emacs_keybindings();
            Self::extra_keybindings(&mut keybindings);
            Box::new(Emacs::new(keybindings))
        };
        edit_mode
    }

    fn create_menu() -> ReedlineMenu {
        let completion_menu = ColumnarMenu::default().with_name(MENU_NAME);
        ReedlineMenu::EngineCompleter(Box::new(completion_menu))
    }

    fn copy(&self, text: &str) -> Result<()> {
        if text.is_empty() {
            bail!("Empty text")
        }
        set_text(text)?;
        Ok(())
    }
}

#[derive(Debug, Clone)]
pub struct ReplCommand {
    name: &'static str,
    description: &'static str,
    state: AssertState,
}

impl ReplCommand {
    fn new(name: &'static str, desc: &'static str, state: AssertState) -> Self {
        Self {
            name,
            description: desc,
            state,
        }
    }

    fn is_valid(&self, flags: StateFlags) -> bool {
        match self.state {
            AssertState::True(true_flags) => true_flags & flags != StateFlags::empty(),
            AssertState::False(false_flags) => false_flags & flags == StateFlags::empty(),
            AssertState::TrueFalse(true_flags, false_flags) => {
                (true_flags & flags != StateFlags::empty())
                    && (false_flags & flags == StateFlags::empty())
            }
            AssertState::Equal(check_flags) => check_flags == flags,
        }
    }
}

/// A default validator which checks for mismatched quotes and brackets
struct ReplValidator;

impl Validator for ReplValidator {
    fn validate(&self, line: &str) -> ValidationResult {
        let line = line.trim();
        if line.starts_with(r#":::"#) && !line[3..].ends_with(r#":::"#) {
            ValidationResult::Incomplete
        } else {
            ValidationResult::Complete
        }
    }
}

#[async_recursion]
async fn ask(
    config: &GlobalConfig,
    abort_signal: AbortSignal,
    mut input: Input,
    with_embeddings: bool,
) -> Result<()> {
    if input.is_empty() {
        return Ok(());
    }
    if with_embeddings {
        input.use_embeddings(abort_signal.clone()).await?;
    }
    while config.read().is_compressing_session() {
        tokio::time::sleep(std::time::Duration::from_millis(100)).await;
    }

    let client = input.create_client()?;
    config.write().before_chat_completion(&input)?;
    let (output, tool_results) =
        chat_completion_streaming(&input, client.as_ref(), config, abort_signal.clone()).await?;
    config
        .write()
        .after_chat_completion(&input, &output, &tool_results)?;
    if need_send_tool_results(&tool_results) {
        ask(
            config,
            abort_signal,
            input.merge_tool_call(output, tool_results),
            false,
        )
        .await
    } else {
        if config.write().should_compress_session() {
            let config = config.clone();
            let color = if config.read().light_theme {
                Color::LightGray
            } else {
                Color::DarkGray
            };
            print!(
                "\n📢 {}\n",
                color.italic().paint("Compressing the session."),
            );
            tokio::spawn(async move {
                let _ = compress_session(&config).await;
                config.write().end_compressing_session();
            });
        }
        Ok(())
    }
}

fn unknown_command() -> Result<()> {
    bail!(r#"Unknown command. Type ".help" for additional help."#);
}

fn dump_repl_help() {
    let head = REPL_COMMANDS
        .iter()
        .map(|cmd| format!("{:<24} {}", cmd.name, cmd.description))
        .collect::<Vec<String>>()
        .join("\n");
    println!(
        r###"{head}

Type ::: to start multi-line editing, type ::: to finish it.
Press Ctrl+O to open an editor for editing the input buffer.
Press Ctrl+C to cancel the response, Ctrl+D to exit the REPL."###,
    );
}

fn parse_command(line: &str) -> Option<(&str, Option<&str>)> {
    match COMMAND_RE.captures(line) {
        Ok(Some(captures)) => {
            let cmd = captures.get(1)?.as_str();
            let args = line[captures[0].len()..].trim();
            let args = if args.is_empty() { None } else { Some(args) };
            Some((cmd, args))
        }
        _ => None,
    }
}

async fn compress_session(config: &GlobalConfig) -> Result<()> {
    let input = Input::from_str(config, config.read().summarize_prompt(), None);
    let client = input.create_client()?;
    let summary = client.chat_completions(input).await?.text;
    config.write().compress_session(&summary);
    Ok(())
}

fn split_files_text(args: &str) -> (&str, &str) {
    match SPLIT_FILES_TEXT_ARGS_RE.find(args).ok().flatten() {
        Some(mat) => {
            let files = &args[0..mat.start()];
            let text = if mat.end() < args.len() {
                &args[mat.end()..]
            } else {
                ""
            };
            (files, text)
        }
        None => (args, ""),
    }
}

#[cfg(test)]
mod tests {
    use super::*;

    #[test]
    fn test_process_command_line() {
        assert_eq!(parse_command(" ."), Some((".", None)));
        assert_eq!(parse_command(" .role"), Some((".role", None)));
        assert_eq!(parse_command(" .role  "), Some((".role", None)));
        assert_eq!(
            parse_command(" .set dry_run true"),
            Some((".set", Some("dry_run true")))
        );
        assert_eq!(
            parse_command(" .set dry_run true  "),
            Some((".set", Some("dry_run true")))
        );
        assert_eq!(
            parse_command(".prompt \nabc\n"),
            Some((".prompt", Some("abc")))
        );
    }

    #[test]
    fn test_split_files_text() {
        assert_eq!(split_files_text("file.txt"), ("file.txt", ""));
        assert_eq!(split_files_text("file.txt --"), ("file.txt", ""));
        assert_eq!(split_files_text("file.txt -- hello"), ("file.txt", "hello"));
        assert_eq!(
            split_files_text("file.txt --\nhello"),
            ("file.txt", "hello")
        );
        assert_eq!(
            split_files_text("file.txt --\r\nhello"),
            ("file.txt", "hello")
        );
        assert_eq!(
            split_files_text("file.txt --\rhello"),
            ("file.txt", "hello")
        );
    }
}<|MERGE_RESOLUTION|>--- conflicted
+++ resolved
@@ -33,11 +33,7 @@
 const MENU_NAME: &str = "completion_menu";
 
 lazy_static! {
-<<<<<<< HEAD
-    static ref REPL_COMMANDS: [ReplCommand; 24] = [
-=======
-    static ref REPL_COMMANDS: [ReplCommand; 26] = [
->>>>>>> 8b8f8b37
+    static ref REPL_COMMANDS: [ReplCommand; 27] = [
         ReplCommand::new(".help", "Show this help message", AssertState::pass()),
         ReplCommand::new(".info", "View system info", AssertState::pass()),
         ReplCommand::new(".model", "Change the current LLM", AssertState::pass()),
@@ -136,8 +132,7 @@
         ReplCommand::new(".set", "Adjust settings", AssertState::pass()),
         ReplCommand::new(".copy", "Copy the last response", AssertState::pass()),
         ReplCommand::new(".exit", "Exit the REPL", AssertState::pass()),
-        ReplCommand::new(".edit_last", "Edit the last response", 
-            AssertState::pass()),
+        ReplCommand::new(".edit_last", "Edit the last response", AssertState::pass()),
     ];
     static ref COMMAND_RE: Regex = Regex::new(r"^\s*(\.\S*)\s*").unwrap();
     static ref MULTILINE_RE: Regex = Regex::new(r"(?s)^\s*:::\s*(.*)\s*:::\s*$").unwrap();
@@ -384,7 +379,7 @@
                 },
                 ".edit_last" => {
                     self.config.write().edit_last_message()?;
-                },
+                }
                 _ => unknown_command()?,
             },
             None => {
