mod completer;
mod highlighter;
mod prompt;

use self::completer::ReplCompleter;
use self::highlighter::ReplHighlighter;
use self::prompt::ReplPrompt;

use crate::client::{call_chat_completions, call_chat_completions_streaming};
use crate::config::{
    macro_execute, AgentVariables, AssertState, Config, GlobalConfig, Input, LastMessage,
    StateFlags,
};
use crate::render::render_error;
<<<<<<< HEAD
use crate::utils::{create_abort_signal, run_command, set_text, temp_file, AbortSignal};
=======
use crate::utils::{
    abortable_run_with_spinner, create_abort_signal, dimmed_text, set_text, temp_file, AbortSignal,
};
>>>>>>> 67af6159

use anyhow::{bail, Context, Result};
use fancy_regex::Regex;
use reedline::{
    default_emacs_keybindings, default_vi_insert_keybindings, default_vi_normal_keybindings,
    ColumnarMenu, EditCommand, EditMode, Emacs, KeyCode, KeyModifiers, Keybindings, Reedline,
    ReedlineEvent, ReedlineMenu, ValidationResult, Validator, Vi,
};
use reedline::{MenuBuilder, Signal};
use std::{env, fs, process};

const MENU_NAME: &str = "completion_menu";

lazy_static::lazy_static! {
<<<<<<< HEAD
    static ref REPL_COMMANDS: [ReplCommand; 34] = [
        ReplCommand::new(".help", "Show this help message", AssertState::pass()),
        ReplCommand::new(".info", "View system info", AssertState::pass()),
        ReplCommand::new(".model", "Change the current LLM", AssertState::pass()),
=======
    static ref REPL_COMMANDS: [ReplCommand; 36] = [
        ReplCommand::new(".help", "Show this help guide", AssertState::pass()),
        ReplCommand::new(".info", "Show system info", AssertState::pass()),
        ReplCommand::new(".edit config", "Modify configuration file", AssertState::False(StateFlags::AGENT)),
        ReplCommand::new(".model", "Switch LLM model", AssertState::pass()),
>>>>>>> 67af6159
        ReplCommand::new(
            ".prompt",
            "Set a temporary role using a prompt",
            AssertState::False(StateFlags::SESSION | StateFlags::AGENT)
        ),
        ReplCommand::new(
            ".role",
            "Create or switch to a role",
            AssertState::False(StateFlags::SESSION | StateFlags::AGENT)
        ),
        ReplCommand::new(
            ".info role",
            "Show role info",
            AssertState::True(StateFlags::ROLE),
        ),
        ReplCommand::new(
            ".edit role",
            "Modify current role",
            AssertState::TrueFalse(StateFlags::ROLE, StateFlags::SESSION),
        ),
        ReplCommand::new(
            ".save role",
            "Save current role to file",
            AssertState::TrueFalse(StateFlags::ROLE, StateFlags::SESSION_EMPTY | StateFlags::SESSION),
        ),
        ReplCommand::new(
            ".exit role",
            "Exit active role",
            AssertState::TrueFalse(StateFlags::ROLE, StateFlags::SESSION),
        ),
        ReplCommand::new(
            ".session",
            "Start or switch to a session",
            AssertState::False(StateFlags::SESSION_EMPTY | StateFlags::SESSION),
        ),
        ReplCommand::new(
            ".empty session",
            "Clear session messages",
            AssertState::True(StateFlags::SESSION)
        ),
        ReplCommand::new(
            ".compress session",
            "Compress session messages",
            AssertState::True(StateFlags::SESSION)
        ),
        ReplCommand::new(
            ".info session",
            "Show session info",
            AssertState::True(StateFlags::SESSION_EMPTY | StateFlags::SESSION),
        ),
        ReplCommand::new(
            ".edit session",
<<<<<<< HEAD
            "Edit the current session with an editor",
=======
            "Modify current session",
>>>>>>> 67af6159
            AssertState::True(StateFlags::SESSION_EMPTY | StateFlags::SESSION)
        ),
        ReplCommand::new(
            ".edit last",
            "Edit last response from LLM",
            AssertState::pass(),
        ),
        ReplCommand::new(
            ".save session",
            "Save current session to file",
            AssertState::True(StateFlags::SESSION_EMPTY | StateFlags::SESSION)
        ),
        ReplCommand::new(
            ".exit session",
            "Exit active session",
            AssertState::True(StateFlags::SESSION_EMPTY | StateFlags::SESSION)
        ),
        ReplCommand::new(".agent", "Use an agent", AssertState::bare()),
        ReplCommand::new(
            ".starter",
            "Use a conversation starter",
            AssertState::True(StateFlags::AGENT)
        ),
        ReplCommand::new(
            ".edit agent-config",
            "Modify agent configuration file",
            AssertState::True(StateFlags::AGENT),
        ),
        ReplCommand::new(
            ".info agent",
            "Show agent info",
            AssertState::True(StateFlags::AGENT),
        ),
        ReplCommand::new(
            ".exit agent",
            "Leave agent",
            AssertState::True(StateFlags::AGENT)
        ),
        ReplCommand::new(
            ".rag",
            "Initialize or access RAG",
            AssertState::False(StateFlags::AGENT)
        ),
        ReplCommand::new(
            ".edit rag-docs",
            "Add or remove documents from an existing RAG",
            AssertState::TrueFalse(StateFlags::RAG, StateFlags::AGENT),
        ),
        ReplCommand::new(
            ".rebuild rag",
            "Rebuild RAG for document changes",
            AssertState::True(StateFlags::RAG),
        ),
        ReplCommand::new(
            ".sources rag",
            "Show citation sources used in last query",
            AssertState::True(StateFlags::RAG),
        ),
        ReplCommand::new(
            ".info rag",
            "Show RAG info",
            AssertState::True(StateFlags::RAG),
        ),
        ReplCommand::new(
            ".exit rag",
            "Leave RAG",
            AssertState::TrueFalse(StateFlags::RAG, StateFlags::AGENT),
        ),
        ReplCommand::new(
            ".macro",
            "Execute a macro",
            AssertState::pass()
        ),
        ReplCommand::new(
            ".file",
            "Include files, directories, URLs or commands",
            AssertState::pass()
        ),
        ReplCommand::new(".continue", "Continue previous response", AssertState::pass()),
        ReplCommand::new(
            ".regenerate",
            "Regenerate last response",
            AssertState::pass()
        ),
        ReplCommand::new(".copy", "Copy last response", AssertState::pass()),
        ReplCommand::new(".set", "Modify runtime settings", AssertState::pass()),
        ReplCommand::new(".delete", "Delete roles, sessions, RAGs, or agents", AssertState::pass()),
        ReplCommand::new(".exit", "Exit REPL", AssertState::pass()),
    ];
    static ref COMMAND_RE: Regex = Regex::new(r"^\s*(\.\S*)\s*").unwrap();
    static ref MULTILINE_RE: Regex = Regex::new(r"(?s)^\s*:::\s*(.*)\s*:::\s*$").unwrap();
}

pub struct Repl {
    config: GlobalConfig,
    editor: Reedline,
    prompt: ReplPrompt,
    abort_signal: AbortSignal,
}

impl Repl {
    pub fn init(config: &GlobalConfig) -> Result<Self> {
        let editor = Self::create_editor(config)?;

        let prompt = ReplPrompt::new(config);
        let abort_signal = create_abort_signal();

        Ok(Self {
            config: config.clone(),
            editor,
            prompt,
            abort_signal,
        })
    }

    pub async fn run(&mut self) -> Result<()> {
        if AssertState::False(StateFlags::AGENT | StateFlags::RAG)
            .assert(self.config.read().state())
        {
            print!(
                r#"Welcome to {} {}
Type ".help" for additional help.
"#,
                env!("CARGO_CRATE_NAME"),
                env!("CARGO_PKG_VERSION"),
            )
        }

        loop {
            if self.abort_signal.aborted_ctrld() {
                break;
            }
            let sig = self.editor.read_line(&self.prompt);
            match sig {
                Ok(Signal::Success(line)) => {
                    self.abort_signal.reset();
                    match run_repl_command(&self.config, self.abort_signal.clone(), &line).await {
                        Ok(exit) => {
                            if exit {
                                break;
                            }
                        }
                        Err(err) => {
                            render_error(err);
                            println!()
                        }
                    }
                }
                Ok(Signal::CtrlC) => {
                    self.abort_signal.set_ctrlc();
                    println!("(To exit, press Ctrl+D or enter \".exit\")\n");
                }
                Ok(Signal::CtrlD) => {
                    self.abort_signal.set_ctrld();
                    break;
                }
                _ => {}
            }
        }
        self.config.write().exit_session()?;
        Ok(())
    }

<<<<<<< HEAD
    async fn handle(&self, mut line: &str) -> Result<bool> {
        if let Ok(Some(captures)) = MULTILINE_RE.captures(line) {
            if let Some(text_match) = captures.get(1) {
                line = text_match.as_str();
            }
        }
        match parse_command(line) {
            Some((cmd, args)) => match cmd {
                ".help" => {
                    dump_repl_help();
                }
                ".info" => match args {
                    Some("role") => {
                        let info = self.config.read().role_info()?;
                        print!("{}", info);
                    }
                    Some("session") => {
                        let info = self.config.read().session_info()?;
                        print!("{}", info);
                    }
                    Some("rag") => {
                        let info = self.config.read().rag_info()?;
                        print!("{}", info);
                    }
                    Some("agent") => {
                        let info = self.config.read().agent_info()?;
                        print!("{}", info);
                    }
                    Some(_) => unknown_command()?,
                    None => {
                        let output = self.config.read().sysinfo()?;
                        print!("{}", output);
                    }
                },
                ".model" => match args {
                    Some(name) => {
                        self.config.write().set_model(name)?;
                    }
                    None => println!("Usage: .model <name>"),
                },
                ".prompt" => match args {
                    Some(text) => {
                        self.config.write().use_prompt(text)?;
                    }
                    None => println!("Usage: .prompt <text>..."),
                },
                ".role" => match args {
                    Some(args) => match args.split_once(['\n', ' ']) {
                        Some((name, text)) => {
                            let role = self.config.read().retrieve_role(name.trim())?;
                            let input = Input::from_str(&self.config, text.trim(), Some(role));
                            ask(&self.config, self.abort_signal.clone(), input, false).await?;
                        }
                        None => {
                            let name = args;
                            if Config::has_role(name) {
                                self.config.write().use_role(name)?;
                            } else {
                                self.config.write().new_role(name)?;
                            }
                        }
                    },
                    None => println!(
                        r#"Usage:
    .role <name>                    # If the role exists, switch to it; otherwise, create a new role
    .role <name> [text]...          # Temporarily switch to the role, send the text, and switch back"#
                    ),
                },
                ".session" => {
                    self.config.write().use_session(args)?;
                }
                ".rag" => {
                    Config::use_rag(&self.config, args, self.abort_signal.clone()).await?;
                }
                ".agent" => match args {
                    Some(name) => {
                        Config::use_agent(&self.config, name, None, self.abort_signal.clone())
                            .await?;
                    }
                    None => println!(r#"Usage: .agent <name>"#),
                },
                ".starter" => match args {
                    Some(value) => {
                        let input = Input::from_str(&self.config, value, None);
                        ask(&self.config, self.abort_signal.clone(), input, true).await?;
                    }
                    None => {
                        let banner = self.config.read().agent_banner()?;
                        self.config.read().print_markdown(&banner)?;
                    }
                },
                ".variable" => match args {
                    Some(args) => {
                        self.config.write().set_agent_variable(args)?;
                    }
                    _ => {
                        println!("Usage: .variable <key> <value>")
                    }
                },
                ".save" => {
                    match args.map(|v| match v.split_once(' ') {
                        Some((subcmd, args)) => (subcmd, Some(args.trim())),
                        None => (v, None),
                    }) {
                        Some(("role", name)) => {
                            self.config.write().save_role(name)?;
                        }
                        Some(("session", name)) => {
                            self.config.write().save_session(name)?;
                        }
                        Some(("agent-config", _)) => {
                            self.config.write().save_agent_config()?;
                        }
                        _ => {
                            println!(r#"Usage: .save <role|session|agent-config> [name]"#)
                        }
                    }
                }
                ".edit" => {
                    match args.map(|v| match v.split_once(' ') {
                        Some((subcmd, args)) => (subcmd, Some(args.trim())),
                        None => (v, None),
                    }) {
                        Some(("role", _)) => {
                            self.config.write().edit_role()?;
                        }
                        Some(("session", _)) => {
                            self.config.write().edit_session()?;
                        }
                        Some(("last", _)) => {
                            let editor = self
                                .config
                                .read()
                                .editor()
                                .context("please setup a default editor")?;

                            let (mut input, _) = match self.config.read().last_message.clone() {
                                Some(v) => v,
                                None => bail!("Unable to edit the last response"),
                            };
                            let temp_file = env::temp_dir()
                                .join(format!("aichat-{}.txt", chrono::Utc::now().timestamp()));
                            let last_reply = self.config.read().last_reply().to_string();
                            fs::write(&temp_file, last_reply.as_bytes())?;
                            run_command(&editor, &[&temp_file], None)
                                .context("could not start a buffer editor")?;
                            let new_reply = fs::read_to_string(temp_file)
                                .context("could not edit last response")?
                                .trim_end()
                                .into();

                            if new_reply != last_reply {
                                input.set_regenerate(Some(dbg!(new_reply)));
                                ask(&self.config, self.abort_signal.clone(), input, true).await?;
                            }
                        }
                        _ => {
                            println!(r#"Usage: .edit <role|session|last>"#)
                        }
                    }
                }
                ".rebuild" => {
                    match args.map(|v| match v.split_once(' ') {
                        Some((subcmd, args)) => (subcmd, Some(args.trim())),
                        None => (v, None),
                    }) {
                        Some(("rag", _)) => {
                            Config::rebuild_rag(&self.config, self.abort_signal.clone()).await?;
                        }
                        _ => {
                            println!(r#"Usage: .rebuild rag"#)
                        }
                    }
                }
                ".sources" => {
                    match args.map(|v| match v.split_once(' ') {
                        Some((subcmd, args)) => (subcmd, Some(args.trim())),
                        None => (v, None),
                    }) {
                        Some(("rag", _)) => {
                            let output = Config::rag_sources(&self.config)?;
                            println!("{}", output);
                        }
                        _ => {
                            println!(r#"Usage: .sources rag"#)
                        }
                    }
                }
                ".file" => match args {
                    Some(args) => {
                        let (files, text) = split_files_text(args);
                        let files = shell_words::split(files).with_context(|| "Invalid args")?;
                        let input = Input::from_files(&self.config, text, files, None).await?;
                        ask(&self.config, self.abort_signal.clone(), input, true).await?;
                    }
                    None => println!("Usage: .file <files>... [-- <text>...]"),
                },
                ".continue" => {
                    let (mut input, output) = match self.config.read().last_message.clone() {
                        Some(v) => v,
                        None => bail!("Unable to continue response"),
                    };
                    input.set_continue_output(&output);
                    ask(&self.config, self.abort_signal.clone(), input, true).await?;
                }
                ".regenerate" => {
                    let (mut input, _) = match self.config.read().last_message.clone() {
                        Some(v) => v,
                        None => bail!("Unable to regenerate the last response"),
                    };
                    input.set_regenerate(None);
                    ask(&self.config, self.abort_signal.clone(), input, true).await?;
                }
                ".set" => match args {
                    Some(args) => {
                        Config::update(&self.config, args)?;
                    }
                    _ => {
                        println!("Usage: .set <key> <value>...")
                    }
                },
                ".delete" => match args {
                    Some(args) => {
                        Config::delete(&self.config, args)?;
                    }
                    _ => {
                        println!("Usage: .delete <roles|sessions|rags|agents>")
                    }
                },
                ".copy" => {
                    let config = self.config.read();
                    self.copy(config.last_reply())
                        .with_context(|| "Failed to copy the last response")?;
                }
                ".exit" => match args {
                    Some("role") => {
                        self.config.write().exit_role()?;
                    }
                    Some("session") => {
                        self.config.write().exit_session()?;
                    }
                    Some("rag") => {
                        self.config.write().exit_rag()?;
                    }
                    Some("agent") => {
                        self.config.write().exit_agent()?;
                    }
                    Some(_) => unknown_command()?,
                    None => {
                        return Ok(true);
                    }
                },
                ".clear" => match args {
                    Some("messages") => {
                        self.config.write().clear_session_messages()?;
                    }
                    _ => unknown_command()?,
                },
                _ => unknown_command()?,
            },
            None => {
                let input = Input::from_str(&self.config, line, None);
                ask(&self.config, self.abort_signal.clone(), input, true).await?;
            }
        }

        println!();

        Ok(false)
    }

    fn banner(&self) {
        let name = env!("CARGO_CRATE_NAME");
        let version = env!("CARGO_PKG_VERSION");
        print!(
            r#"Welcome to {name} {version}
Type ".help" for additional help.
"#
        )
    }

=======
>>>>>>> 67af6159
    fn create_editor(config: &GlobalConfig) -> Result<Reedline> {
        let completer = ReplCompleter::new(config);
        let highlighter = ReplHighlighter::new(config);
        let menu = Self::create_menu();
        let edit_mode = Self::create_edit_mode(config);
        let mut editor = Reedline::create()
            .with_completer(Box::new(completer))
            .with_highlighter(Box::new(highlighter))
            .with_menu(menu)
            .with_edit_mode(edit_mode)
            .with_quick_completions(true)
            .with_partial_completions(true)
            .use_bracketed_paste(true)
            .with_validator(Box::new(ReplValidator))
            .with_ansi_colors(true);

        if let Ok(cmd) = config.read().editor() {
            let temp_file = temp_file("-repl-", ".md");
            let command = process::Command::new(cmd);
            editor = editor.with_buffer_editor(command, temp_file);
        }

        Ok(editor)
    }

    fn extra_keybindings(keybindings: &mut Keybindings) {
        keybindings.add_binding(
            KeyModifiers::NONE,
            KeyCode::Tab,
            ReedlineEvent::UntilFound(vec![
                ReedlineEvent::Menu(MENU_NAME.to_string()),
                ReedlineEvent::MenuNext,
            ]),
        );
        keybindings.add_binding(
            KeyModifiers::SHIFT,
            KeyCode::BackTab,
            ReedlineEvent::MenuPrevious,
        );
        keybindings.add_binding(
            KeyModifiers::CONTROL,
            KeyCode::Enter,
            ReedlineEvent::Edit(vec![EditCommand::InsertNewline]),
        );
    }

    fn create_edit_mode(config: &GlobalConfig) -> Box<dyn EditMode> {
        let edit_mode: Box<dyn EditMode> = if config.read().keybindings == "vi" {
            let mut normal_keybindings = default_vi_normal_keybindings();
            let mut insert_keybindings = default_vi_insert_keybindings();
            Self::extra_keybindings(&mut normal_keybindings);
            Self::extra_keybindings(&mut insert_keybindings);
            Box::new(Vi::new(insert_keybindings, normal_keybindings))
        } else {
            let mut keybindings = default_emacs_keybindings();
            Self::extra_keybindings(&mut keybindings);
            Box::new(Emacs::new(keybindings))
        };
        edit_mode
    }

    fn create_menu() -> ReedlineMenu {
        let completion_menu = ColumnarMenu::default().with_name(MENU_NAME);
        ReedlineMenu::EngineCompleter(Box::new(completion_menu))
    }
}

#[derive(Debug, Clone)]
pub struct ReplCommand {
    name: &'static str,
    description: &'static str,
    state: AssertState,
}

impl ReplCommand {
    fn new(name: &'static str, desc: &'static str, state: AssertState) -> Self {
        Self {
            name,
            description: desc,
            state,
        }
    }

    fn is_valid(&self, flags: StateFlags) -> bool {
        self.state.assert(flags)
    }
}

/// A default validator which checks for mismatched quotes and brackets
struct ReplValidator;

impl Validator for ReplValidator {
    fn validate(&self, line: &str) -> ValidationResult {
        let line = line.trim();
        if line.starts_with(r#":::"#) && !line[3..].ends_with(r#":::"#) {
            ValidationResult::Incomplete
        } else {
            ValidationResult::Complete
        }
    }
}

pub async fn run_repl_command(
    config: &GlobalConfig,
    abort_signal: AbortSignal,
    mut line: &str,
) -> Result<bool> {
    if let Ok(Some(captures)) = MULTILINE_RE.captures(line) {
        if let Some(text_match) = captures.get(1) {
            line = text_match.as_str();
        }
    }
    match parse_command(line) {
        Some((cmd, args)) => match cmd {
            ".help" => {
                dump_repl_help();
            }
            ".info" => match args {
                Some("role") => {
                    let info = config.read().role_info()?;
                    print!("{}", info);
                }
                Some("session") => {
                    let info = config.read().session_info()?;
                    print!("{}", info);
                }
                Some("rag") => {
                    let info = config.read().rag_info()?;
                    print!("{}", info);
                }
                Some("agent") => {
                    let info = config.read().agent_info()?;
                    print!("{}", info);
                }
                Some(_) => unknown_command()?,
                None => {
                    let output = config.read().sysinfo()?;
                    print!("{}", output);
                }
            },
            ".model" => match args {
                Some(name) => {
                    config.write().set_model(name)?;
                }
                None => println!("Usage: .model <name>"),
            },
            ".prompt" => match args {
                Some(text) => {
                    config.write().use_prompt(text)?;
                }
                None => println!("Usage: .prompt <text>..."),
            },
            ".role" => match args {
                Some(args) => match args.split_once(['\n', ' ']) {
                    Some((name, text)) => {
                        let role = config.read().retrieve_role(name.trim())?;
                        let input = Input::from_str(config, text, Some(role));
                        ask(config, abort_signal.clone(), input, false).await?;
                    }
                    None => {
                        let name = args;
                        if !Config::has_role(name) {
                            config.write().new_role(name)?;
                        }
                        config.write().use_role(name)?;
                    }
                },
                None => println!(
                    r#"Usage:
    .role <name>                    # If the role exists, switch to it; otherwise, create a new role
    .role <name> [text]...          # Temporarily switch to the role, send the text, and switch back"#
                ),
            },
            ".session" => {
                config.write().use_session(args)?;
                Config::maybe_autoname_session(config.clone());
            }
            ".rag" => {
                Config::use_rag(config, args, abort_signal.clone()).await?;
            }
            ".agent" => match split_first_arg(args) {
                Some((agent_name, args)) => {
                    let (new_args, _) = split_args_text(args.unwrap_or_default(), cfg!(windows));
                    let (session_name, variable_pairs) = match new_args.first() {
                        Some(name) if name.contains('=') => (None, new_args.as_slice()),
                        Some(name) => (Some(name.as_str()), &new_args[1..]),
                        None => (None, &[] as &[String]),
                    };
                    let variables: AgentVariables = variable_pairs
                        .iter()
                        .filter_map(|v| v.split_once('='))
                        .map(|(key, value)| (key.to_string(), value.to_string()))
                        .collect();
                    if variables.len() != variable_pairs.len() {
                        bail!("Some variable values are not key=value pairs");
                    }
                    if !variables.is_empty() {
                        config.write().agent_variables = Some(variables);
                    }
                    let ret =
                        Config::use_agent(config, agent_name, session_name, abort_signal.clone())
                            .await;
                    config.write().agent_variables = None;
                    ret?;
                }
                None => {
                    println!(r#"Usage: .agent <agent-name> [session-name] [key=value]..."#)
                }
            },
            ".starter" => match args {
                Some(id) => {
                    let mut text = None;
                    if let Some(agent) = config.read().agent.as_ref() {
                        for (i, value) in agent.conversation_staters().iter().enumerate() {
                            if (i + 1).to_string() == id {
                                text = Some(value.clone());
                            }
                        }
                    }
                    match text {
                        Some(text) => {
                            println!("{}", dimmed_text(&format!(">> {}", text)));
                            let input = Input::from_str(config, &text, None);
                            ask(config, abort_signal.clone(), input, true).await?;
                        }
                        None => {
                            bail!("Invalid starter value");
                        }
                    }
                }
                None => {
                    let banner = config.read().agent_banner()?;
                    config.read().print_markdown(&banner)?;
                }
            },
            ".save" => match split_first_arg(args) {
                Some(("role", name)) => {
                    config.write().save_role(name)?;
                }
                Some(("session", name)) => {
                    config.write().save_session(name)?;
                }
                _ => {
                    println!(r#"Usage: .save <role|session> [name]"#)
                }
            },
            ".edit" => {
                if config.read().macro_flag {
                    bail!("Cannot perform this operation because you are in a macro")
                }
                match args {
                    Some("config") => {
                        config.read().edit_config()?;
                    }
                    Some("role") => {
                        config.write().edit_role()?;
                    }
                    Some("session") => {
                        config.write().edit_session()?;
                    }
                    Some("rag-docs") => {
                        Config::edit_rag_docs(config, abort_signal.clone()).await?;
                    }
                    Some("agent-config") => {
                        config.write().edit_agent_config()?;
                    }
                    _ => {
                        println!(r#"Usage: .edit <config|role|session|rag-docs|agent-config>"#)
                    }
                }
            }
            ".compress" => match args {
                Some("session") => {
                    abortable_run_with_spinner(
                        Config::compress_session(config),
                        "Compressing",
                        abort_signal.clone(),
                    )
                    .await?;
                    println!("✓ Successfully compressed the session.");
                }
                _ => {
                    println!(r#"Usage: .compress session"#)
                }
            },
            ".empty" => match args {
                Some("session") => {
                    config.write().empty_session()?;
                }
                _ => {
                    println!(r#"Usage: .empty session"#)
                }
            },
            ".rebuild" => match args {
                Some("rag") => {
                    Config::rebuild_rag(config, abort_signal.clone()).await?;
                }
                _ => {
                    println!(r#"Usage: .rebuild rag"#)
                }
            },
            ".sources" => match args {
                Some("rag") => {
                    let output = Config::rag_sources(config)?;
                    println!("{}", output);
                }
                _ => {
                    println!(r#"Usage: .sources rag"#)
                }
            },
            ".macro" => match split_first_arg(args) {
                Some((name, extra)) => {
                    if !Config::has_macro(name) && extra.is_none() {
                        config.write().new_macro(name)?;
                    } else {
                        macro_execute(config, name, extra, abort_signal.clone()).await?;
                    }
                }
                None => println!("Usage: .macro <name> <text>..."),
            },
            ".file" => match args {
                Some(args) => {
                    let (files, text) = split_args_text(args, cfg!(windows));
                    let input = Input::from_files_with_spinner(
                        config,
                        text,
                        files,
                        None,
                        abort_signal.clone(),
                    )
                    .await?;
                    ask(config, abort_signal.clone(), input, true).await?;
                }
                None => println!(
                    r#"Usage: .file <file|dir|url|cmd|loader:resource|%%>... [-- <text>...]

.file /tmp/file.txt
.file src/ Cargo.toml -- analyze
.file https://example.com/file.txt -- summarize
.file https://example.com/image.png -- recognize text
.file `git diff` -- Generate git commit message
.file jina:https://example.com
.file %% -- translate last reply to english"#
                ),
            },
            ".continue" => {
                let LastMessage {
                    mut input, output, ..
                } = match config
                    .read()
                    .last_message
                    .as_ref()
                    .filter(|v| v.continuous && !v.output.is_empty())
                    .cloned()
                {
                    Some(v) => v,
                    None => bail!("Unable to continue the response"),
                };
                input.set_continue_output(&output);
                ask(config, abort_signal.clone(), input, true).await?;
            }
            ".regenerate" => {
                let LastMessage { mut input, .. } = match config
                    .read()
                    .last_message
                    .as_ref()
                    .filter(|v| v.continuous)
                    .cloned()
                {
                    Some(v) => v,
                    None => bail!("Unable to regenerate the response"),
                };
                input.set_regenerate();
                ask(config, abort_signal.clone(), input, true).await?;
            }
            ".set" => match args {
                Some(args) => {
                    Config::update(config, args)?;
                }
                _ => {
                    println!("Usage: .set <key> <value>...")
                }
            },
            ".delete" => match args {
                Some(args) => {
                    Config::delete(config, args)?;
                }
                _ => {
                    println!("Usage: .delete <role|session|rag|macro|agent-data>")
                }
            },
            ".copy" => {
                let output = match config
                    .read()
                    .last_message
                    .as_ref()
                    .filter(|v| v.continuous && !v.output.is_empty())
                    .map(|v| v.output.clone())
                {
                    Some(v) => v,
                    None => bail!("No chat response to copy"),
                };
                set_text(&output).context("Failed to copy the last chat response")?;
            }
            ".exit" => match args {
                Some("role") => {
                    config.write().exit_role()?;
                }
                Some("session") => {
                    if config.read().agent.is_some() {
                        config.write().exit_agent_session()?;
                    } else {
                        config.write().exit_session()?;
                    }
                }
                Some("rag") => {
                    config.write().exit_rag()?;
                }
                Some("agent") => {
                    config.write().exit_agent()?;
                }
                Some(_) => unknown_command()?,
                None => {
                    return Ok(true);
                }
            },
            ".clear" => match args {
                Some("messages") => {
                    bail!("Use '.empty session' instead");
                }
                _ => unknown_command()?,
            },
            _ => unknown_command()?,
        },
        None => {
            let input = Input::from_str(config, line, None);
            ask(config, abort_signal.clone(), input, true).await?;
        }
    }

    if !config.read().macro_flag {
        println!();
    }

    Ok(false)
}

#[async_recursion::async_recursion]
async fn ask(
    config: &GlobalConfig,
    abort_signal: AbortSignal,
    mut input: Input,
    with_embeddings: bool,
) -> Result<()> {
    if input.is_empty() {
        return Ok(());
    }
    if with_embeddings {
        input.use_embeddings(abort_signal.clone()).await?;
    }
    while config.read().is_compressing_session() {
        tokio::time::sleep(std::time::Duration::from_millis(100)).await;
    }

    let client = input.create_client()?;
    config.write().before_chat_completion(&input)?;
    let (output, tool_results) = if input.stream() {
        call_chat_completions_streaming(&input, client.as_ref(), abort_signal.clone()).await?
    } else {
        call_chat_completions(&input, true, false, client.as_ref(), abort_signal.clone()).await?
    };
    config
        .write()
        .after_chat_completion(&input, &output, &tool_results)?;
    if !tool_results.is_empty() {
        ask(
            config,
            abort_signal,
            input.merge_tool_results(output, tool_results),
            false,
        )
        .await
    } else {
        Config::maybe_autoname_session(config.clone());
        Config::maybe_compress_session(config.clone());
        Ok(())
    }
}

fn unknown_command() -> Result<()> {
    bail!(r#"Unknown command. Type ".help" for additional help."#);
}

fn dump_repl_help() {
    let head = REPL_COMMANDS
        .iter()
        .map(|cmd| format!("{:<24} {}", cmd.name, cmd.description))
        .collect::<Vec<String>>()
        .join("\n");
    println!(
        r###"{head}

Type ::: to start multi-line editing, type ::: to finish it.
Press Ctrl+O to open an editor for editing the input buffer.
Press Ctrl+C to cancel the response, Ctrl+D to exit the REPL."###,
    );
}

fn parse_command(line: &str) -> Option<(&str, Option<&str>)> {
    match COMMAND_RE.captures(line) {
        Ok(Some(captures)) => {
            let cmd = captures.get(1)?.as_str();
            let args = line[captures[0].len()..].trim();
            let args = if args.is_empty() { None } else { Some(args) };
            Some((cmd, args))
        }
        _ => None,
    }
}

fn split_first_arg(args: Option<&str>) -> Option<(&str, Option<&str>)> {
    args.map(|v| match v.split_once(' ') {
        Some((subcmd, args)) => (subcmd, Some(args.trim())),
        None => (v, None),
    })
}

pub fn split_args_text(line: &str, is_win: bool) -> (Vec<String>, &str) {
    let mut words = Vec::new();
    let mut word = String::new();
    let mut unbalance: Option<char> = None;
    let mut prev_char: Option<char> = None;
    let mut text_starts_at = None;
    let unquote_word = |word: &str| {
        if ((word.starts_with('"') && word.ends_with('"'))
            || (word.starts_with('\'') && word.ends_with('\'')))
            && word.len() >= 2
        {
            word[1..word.len() - 1].to_string()
        } else {
            word.to_string()
        }
    };
    let chars: Vec<char> = line.chars().collect();

    for (i, char) in chars.iter().cloned().enumerate() {
        match unbalance {
            Some(ub_char) if ub_char == char => {
                word.push(char);
                unbalance = None;
            }
            Some(_) => {
                word.push(char);
            }
            None => match char {
                ' ' | '\t' | '\r' | '\n' => {
                    if char == '\r' && chars.get(i + 1) == Some(&'\n') {
                        continue;
                    }
                    if let Some('\\') = prev_char.filter(|_| !is_win) {
                        word.push(char);
                    } else if !word.is_empty() {
                        if word == "--" {
                            word.clear();
                            text_starts_at = Some(i + 1);
                            break;
                        }
                        words.push(unquote_word(&word));
                        word.clear();
                    }
                }
                '\'' | '"' | '`' => {
                    word.push(char);
                    unbalance = Some(char);
                }
                '\\' => {
                    if is_win || prev_char.map(|c| c == '\\').unwrap_or_default() {
                        word.push(char);
                    }
                }
                _ => {
                    word.push(char);
                }
            },
        }
        prev_char = Some(char);
    }

    if !word.is_empty() && word != "--" {
        words.push(unquote_word(&word));
    }
    let text = match text_starts_at {
        Some(start) => &line[start..],
        None => "",
    };

    (words, text)
}

#[cfg(test)]
mod tests {
    use super::*;

    #[test]
    fn test_process_command_line() {
        assert_eq!(parse_command(" ."), Some((".", None)));
        assert_eq!(parse_command(" .role"), Some((".role", None)));
        assert_eq!(parse_command(" .role  "), Some((".role", None)));
        assert_eq!(
            parse_command(" .set dry_run true"),
            Some((".set", Some("dry_run true")))
        );
        assert_eq!(
            parse_command(" .set dry_run true  "),
            Some((".set", Some("dry_run true")))
        );
        assert_eq!(
            parse_command(".prompt \nabc\n"),
            Some((".prompt", Some("abc")))
        );
    }

    #[test]
    fn test_split_args_text() {
        assert_eq!(split_args_text("", false), (vec![], ""));
        assert_eq!(
            split_args_text("file.txt", false),
            (vec!["file.txt".into()], "")
        );
        assert_eq!(
            split_args_text("file.txt --", false),
            (vec!["file.txt".into()], "")
        );
        assert_eq!(
            split_args_text("file.txt -- hello", false),
            (vec!["file.txt".into()], "hello")
        );
        assert_eq!(
            split_args_text("file.txt -- \thello", false),
            (vec!["file.txt".into()], "\thello")
        );
        assert_eq!(
            split_args_text("file.txt --\nhello", false),
            (vec!["file.txt".into()], "hello")
        );
        assert_eq!(
            split_args_text("file.txt --\r\nhello", false),
            (vec!["file.txt".into()], "hello")
        );
        assert_eq!(
            split_args_text("file.txt --\rhello", false),
            (vec!["file.txt".into()], "hello")
        );
        assert_eq!(
            split_args_text(r#"file1.txt 'file2.txt' "file3.txt""#, false),
            (
                vec!["file1.txt".into(), "file2.txt".into(), "file3.txt".into()],
                ""
            )
        );
        assert_eq!(
            split_args_text(r#"./file1.txt 'file1 - Copy.txt' file\ 2.txt"#, false),
            (
                vec![
                    "./file1.txt".into(),
                    "file1 - Copy.txt".into(),
                    "file 2.txt".into()
                ],
                ""
            )
        );
        assert_eq!(
            split_args_text(r#".\file.txt C:\dir\file.txt"#, true),
            (vec![".\\file.txt".into(), "C:\\dir\\file.txt".into()], "")
        );
    }
}<|MERGE_RESOLUTION|>--- conflicted
+++ resolved
@@ -12,13 +12,9 @@
     StateFlags,
 };
 use crate::render::render_error;
-<<<<<<< HEAD
-use crate::utils::{create_abort_signal, run_command, set_text, temp_file, AbortSignal};
-=======
 use crate::utils::{
     abortable_run_with_spinner, create_abort_signal, dimmed_text, set_text, temp_file, AbortSignal,
 };
->>>>>>> 67af6159
 
 use anyhow::{bail, Context, Result};
 use fancy_regex::Regex;
@@ -33,18 +29,11 @@
 const MENU_NAME: &str = "completion_menu";
 
 lazy_static::lazy_static! {
-<<<<<<< HEAD
-    static ref REPL_COMMANDS: [ReplCommand; 34] = [
-        ReplCommand::new(".help", "Show this help message", AssertState::pass()),
-        ReplCommand::new(".info", "View system info", AssertState::pass()),
-        ReplCommand::new(".model", "Change the current LLM", AssertState::pass()),
-=======
     static ref REPL_COMMANDS: [ReplCommand; 36] = [
         ReplCommand::new(".help", "Show this help guide", AssertState::pass()),
         ReplCommand::new(".info", "Show system info", AssertState::pass()),
         ReplCommand::new(".edit config", "Modify configuration file", AssertState::False(StateFlags::AGENT)),
         ReplCommand::new(".model", "Switch LLM model", AssertState::pass()),
->>>>>>> 67af6159
         ReplCommand::new(
             ".prompt",
             "Set a temporary role using a prompt",
@@ -97,11 +86,7 @@
         ),
         ReplCommand::new(
             ".edit session",
-<<<<<<< HEAD
-            "Edit the current session with an editor",
-=======
             "Modify current session",
->>>>>>> 67af6159
             AssertState::True(StateFlags::SESSION_EMPTY | StateFlags::SESSION)
         ),
         ReplCommand::new(
@@ -265,290 +250,6 @@
         Ok(())
     }
 
-<<<<<<< HEAD
-    async fn handle(&self, mut line: &str) -> Result<bool> {
-        if let Ok(Some(captures)) = MULTILINE_RE.captures(line) {
-            if let Some(text_match) = captures.get(1) {
-                line = text_match.as_str();
-            }
-        }
-        match parse_command(line) {
-            Some((cmd, args)) => match cmd {
-                ".help" => {
-                    dump_repl_help();
-                }
-                ".info" => match args {
-                    Some("role") => {
-                        let info = self.config.read().role_info()?;
-                        print!("{}", info);
-                    }
-                    Some("session") => {
-                        let info = self.config.read().session_info()?;
-                        print!("{}", info);
-                    }
-                    Some("rag") => {
-                        let info = self.config.read().rag_info()?;
-                        print!("{}", info);
-                    }
-                    Some("agent") => {
-                        let info = self.config.read().agent_info()?;
-                        print!("{}", info);
-                    }
-                    Some(_) => unknown_command()?,
-                    None => {
-                        let output = self.config.read().sysinfo()?;
-                        print!("{}", output);
-                    }
-                },
-                ".model" => match args {
-                    Some(name) => {
-                        self.config.write().set_model(name)?;
-                    }
-                    None => println!("Usage: .model <name>"),
-                },
-                ".prompt" => match args {
-                    Some(text) => {
-                        self.config.write().use_prompt(text)?;
-                    }
-                    None => println!("Usage: .prompt <text>..."),
-                },
-                ".role" => match args {
-                    Some(args) => match args.split_once(['\n', ' ']) {
-                        Some((name, text)) => {
-                            let role = self.config.read().retrieve_role(name.trim())?;
-                            let input = Input::from_str(&self.config, text.trim(), Some(role));
-                            ask(&self.config, self.abort_signal.clone(), input, false).await?;
-                        }
-                        None => {
-                            let name = args;
-                            if Config::has_role(name) {
-                                self.config.write().use_role(name)?;
-                            } else {
-                                self.config.write().new_role(name)?;
-                            }
-                        }
-                    },
-                    None => println!(
-                        r#"Usage:
-    .role <name>                    # If the role exists, switch to it; otherwise, create a new role
-    .role <name> [text]...          # Temporarily switch to the role, send the text, and switch back"#
-                    ),
-                },
-                ".session" => {
-                    self.config.write().use_session(args)?;
-                }
-                ".rag" => {
-                    Config::use_rag(&self.config, args, self.abort_signal.clone()).await?;
-                }
-                ".agent" => match args {
-                    Some(name) => {
-                        Config::use_agent(&self.config, name, None, self.abort_signal.clone())
-                            .await?;
-                    }
-                    None => println!(r#"Usage: .agent <name>"#),
-                },
-                ".starter" => match args {
-                    Some(value) => {
-                        let input = Input::from_str(&self.config, value, None);
-                        ask(&self.config, self.abort_signal.clone(), input, true).await?;
-                    }
-                    None => {
-                        let banner = self.config.read().agent_banner()?;
-                        self.config.read().print_markdown(&banner)?;
-                    }
-                },
-                ".variable" => match args {
-                    Some(args) => {
-                        self.config.write().set_agent_variable(args)?;
-                    }
-                    _ => {
-                        println!("Usage: .variable <key> <value>")
-                    }
-                },
-                ".save" => {
-                    match args.map(|v| match v.split_once(' ') {
-                        Some((subcmd, args)) => (subcmd, Some(args.trim())),
-                        None => (v, None),
-                    }) {
-                        Some(("role", name)) => {
-                            self.config.write().save_role(name)?;
-                        }
-                        Some(("session", name)) => {
-                            self.config.write().save_session(name)?;
-                        }
-                        Some(("agent-config", _)) => {
-                            self.config.write().save_agent_config()?;
-                        }
-                        _ => {
-                            println!(r#"Usage: .save <role|session|agent-config> [name]"#)
-                        }
-                    }
-                }
-                ".edit" => {
-                    match args.map(|v| match v.split_once(' ') {
-                        Some((subcmd, args)) => (subcmd, Some(args.trim())),
-                        None => (v, None),
-                    }) {
-                        Some(("role", _)) => {
-                            self.config.write().edit_role()?;
-                        }
-                        Some(("session", _)) => {
-                            self.config.write().edit_session()?;
-                        }
-                        Some(("last", _)) => {
-                            let editor = self
-                                .config
-                                .read()
-                                .editor()
-                                .context("please setup a default editor")?;
-
-                            let (mut input, _) = match self.config.read().last_message.clone() {
-                                Some(v) => v,
-                                None => bail!("Unable to edit the last response"),
-                            };
-                            let temp_file = env::temp_dir()
-                                .join(format!("aichat-{}.txt", chrono::Utc::now().timestamp()));
-                            let last_reply = self.config.read().last_reply().to_string();
-                            fs::write(&temp_file, last_reply.as_bytes())?;
-                            run_command(&editor, &[&temp_file], None)
-                                .context("could not start a buffer editor")?;
-                            let new_reply = fs::read_to_string(temp_file)
-                                .context("could not edit last response")?
-                                .trim_end()
-                                .into();
-
-                            if new_reply != last_reply {
-                                input.set_regenerate(Some(dbg!(new_reply)));
-                                ask(&self.config, self.abort_signal.clone(), input, true).await?;
-                            }
-                        }
-                        _ => {
-                            println!(r#"Usage: .edit <role|session|last>"#)
-                        }
-                    }
-                }
-                ".rebuild" => {
-                    match args.map(|v| match v.split_once(' ') {
-                        Some((subcmd, args)) => (subcmd, Some(args.trim())),
-                        None => (v, None),
-                    }) {
-                        Some(("rag", _)) => {
-                            Config::rebuild_rag(&self.config, self.abort_signal.clone()).await?;
-                        }
-                        _ => {
-                            println!(r#"Usage: .rebuild rag"#)
-                        }
-                    }
-                }
-                ".sources" => {
-                    match args.map(|v| match v.split_once(' ') {
-                        Some((subcmd, args)) => (subcmd, Some(args.trim())),
-                        None => (v, None),
-                    }) {
-                        Some(("rag", _)) => {
-                            let output = Config::rag_sources(&self.config)?;
-                            println!("{}", output);
-                        }
-                        _ => {
-                            println!(r#"Usage: .sources rag"#)
-                        }
-                    }
-                }
-                ".file" => match args {
-                    Some(args) => {
-                        let (files, text) = split_files_text(args);
-                        let files = shell_words::split(files).with_context(|| "Invalid args")?;
-                        let input = Input::from_files(&self.config, text, files, None).await?;
-                        ask(&self.config, self.abort_signal.clone(), input, true).await?;
-                    }
-                    None => println!("Usage: .file <files>... [-- <text>...]"),
-                },
-                ".continue" => {
-                    let (mut input, output) = match self.config.read().last_message.clone() {
-                        Some(v) => v,
-                        None => bail!("Unable to continue response"),
-                    };
-                    input.set_continue_output(&output);
-                    ask(&self.config, self.abort_signal.clone(), input, true).await?;
-                }
-                ".regenerate" => {
-                    let (mut input, _) = match self.config.read().last_message.clone() {
-                        Some(v) => v,
-                        None => bail!("Unable to regenerate the last response"),
-                    };
-                    input.set_regenerate(None);
-                    ask(&self.config, self.abort_signal.clone(), input, true).await?;
-                }
-                ".set" => match args {
-                    Some(args) => {
-                        Config::update(&self.config, args)?;
-                    }
-                    _ => {
-                        println!("Usage: .set <key> <value>...")
-                    }
-                },
-                ".delete" => match args {
-                    Some(args) => {
-                        Config::delete(&self.config, args)?;
-                    }
-                    _ => {
-                        println!("Usage: .delete <roles|sessions|rags|agents>")
-                    }
-                },
-                ".copy" => {
-                    let config = self.config.read();
-                    self.copy(config.last_reply())
-                        .with_context(|| "Failed to copy the last response")?;
-                }
-                ".exit" => match args {
-                    Some("role") => {
-                        self.config.write().exit_role()?;
-                    }
-                    Some("session") => {
-                        self.config.write().exit_session()?;
-                    }
-                    Some("rag") => {
-                        self.config.write().exit_rag()?;
-                    }
-                    Some("agent") => {
-                        self.config.write().exit_agent()?;
-                    }
-                    Some(_) => unknown_command()?,
-                    None => {
-                        return Ok(true);
-                    }
-                },
-                ".clear" => match args {
-                    Some("messages") => {
-                        self.config.write().clear_session_messages()?;
-                    }
-                    _ => unknown_command()?,
-                },
-                _ => unknown_command()?,
-            },
-            None => {
-                let input = Input::from_str(&self.config, line, None);
-                ask(&self.config, self.abort_signal.clone(), input, true).await?;
-            }
-        }
-
-        println!();
-
-        Ok(false)
-    }
-
-    fn banner(&self) {
-        let name = env!("CARGO_CRATE_NAME");
-        let version = env!("CARGO_PKG_VERSION");
-        print!(
-            r#"Welcome to {name} {version}
-Type ".help" for additional help.
-"#
-        )
-    }
-
-=======
->>>>>>> 67af6159
     fn create_editor(config: &GlobalConfig) -> Result<Reedline> {
         let completer = ReplCompleter::new(config);
         let highlighter = ReplHighlighter::new(config);
@@ -814,6 +515,34 @@
                     }
                     Some("agent-config") => {
                         config.write().edit_agent_config()?;
+                    }
+
+                    Some(("last", _)) => {
+                        let editor = self
+                            .config
+                            .read()
+                            .editor()
+                            .context("please setup a default editor")?;
+
+                        let (mut input, _) = match self.config.read().last_message.clone() {
+                            Some(v) => v,
+                            None => bail!("Unable to edit the last response"),
+                        };
+                        let temp_file = env::temp_dir()
+                            .join(format!("aichat-{}.txt", chrono::Utc::now().timestamp()));
+                        let last_reply = self.config.read().last_reply().to_string();
+                        fs::write(&temp_file, last_reply.as_bytes())?;
+                        run_command(&editor, &[&temp_file], None)
+                            .context("could not start a buffer editor")?;
+                        let new_reply = fs::read_to_string(temp_file)
+                            .context("could not edit last response")?
+                            .trim_end()
+                            .into();
+
+                        if new_reply != last_reply {
+                            input.set_regenerate(Some(dbg!(new_reply)));
+                            ask(&self.config, self.abort_signal.clone(), input, true).await?;
+                        }
                     }
                     _ => {
                         println!(r#"Usage: .edit <config|role|session|rag-docs|agent-config>"#)
